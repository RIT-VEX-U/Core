#include "competition/opcontrol.h"
#include "competition/autonomous.h"
#include "robot-config.h"
#include "vex.h"

void testing();

void auto__();

/**
 * Main entrypoint for the driver control period
 */
void opcontrol() {
    // testing();
    conveyor.stop();

    wallstakemech_sys.set_state(WallStakeMech::STOW);
    wallstakemech_sys.hold = true;
    intake_sys.opcontrol_init();

    ColorSortToggle.pressed([]() {
        intake_sys.set_color_sort_bool(!intake_sys.get_color_sort_bool());
    });

    goal_grabber.pressed([]() {
        clamper_sys.clamp();
    });

    conveyor_button.pressed([]() {
        intake_sys.intake();
        intake_sys.conveyor_in();
    });
    conveyor_button_rev.pressed([]() {
        intake_sys.outtake();
        intake_sys.conveyor_out();
    });

    wallstake_toggler.pressed([]() {
<<<<<<< HEAD
        wallstakemech_sys.hold = true;
        if (wallstakemech_sys.get_angle().degrees() > 180) {
            wallstakemech_sys.set_setpoint(from_degrees(170));
        } else if (wallstakemech_sys.get_angle().degrees() < 180) {
            wallstakemech_sys.set_setpoint(from_degrees(50));
=======
        wallstake_mech.hold = true;
        if (wallstake_mech.get_angle().degrees() > 180) {
            wallstake_mech.set_setpoint(from_degrees(170));
        } else if (wallstake_mech.get_angle().degrees() < 180) {
            wallstake_mech.set_setpoint(from_degrees(50));
>>>>>>> ff92cdd0
        }
    });

    wallstake_stow.pressed([]() {
<<<<<<< HEAD
        wallstakemech_sys.hold = true;
        wallstakemech_sys.set_setpoint(from_degrees(200));
    });

    wallstake_alliancestake.pressed([]() {
        wallstakemech_sys.hold = true;
        wallstakemech_sys.set_setpoint(from_degrees(0));
=======
        wallstake_mech.hold = true;
        wallstake_mech.set_setpoint(from_degrees(200));
>>>>>>> ff92cdd0
    });

    // ================ INIT ================

    while (true) {
        if (!conveyor_button.pressing() && !conveyor_button_rev.pressing()) {
            intake_sys.conveyor_stop();
            intake_sys.intake_stop();
        }
        double left = (double)con.Axis3.position() / 100;
        double right = (double)con.Axis2.position() / 100;

        drive_sys.drive_tank(left, right, 1, TankDrive::BrakeType::None);

<<<<<<< HEAD
=======
        pose_t pos = odom.get_position();
        // printf("ODO X: %.2f, Y: %.2f, R:%.2f\n", pos.x, pos.y, pos.rot);

        if (goal_sensor.objectDistance(vex::mm) < 25 && goal_counter == 0) {
            goal_grabber_sol.set(true);
        }

        if (goal_counter > 0) {
            goal_counter--;
        }

        if (color_sensor_counter == 0 && conveyor_button.pressing()) {
          conveyor_intake();
        }

>>>>>>> ff92cdd0
        vexDelay(20);
    }

    // ================ PERIODIC ================
}


void testing() {

    class DebugCommand : public AutoCommand {
      public:
        bool run() override {
            drive_sys.stop();
            pose_t pos = odom.get_position();
            // printf("ODO X: %.2f, Y: %.2f, R:%.2f\n", pos.x, pos.y, pos.rot);
            while (true) {
                double left = (double)con.Axis3.position() / 100;
                double right = (double)con.Axis2.position() / 100;

                // drive_sys.drive_tank(left, right, 1, TankDrive::BrakeType::None);

                vexDelay(100);
            }
            return true;
        }
    };

    

    con.ButtonA.pressed([]() {
    printf("running test");
	mcglight_board.set(true);
	CommandController cc {
		// odom.SetPositionCmd({.x = 9.5, .y = 72, .rot = 0}),

		new Async(new FunctionCommand([]() {
			while(true) {
				vexDelay(20);
            }
			return true;
		}))
        };
        cc.run();
    });
}
<|MERGE_RESOLUTION|>--- conflicted
+++ resolved
@@ -36,24 +36,15 @@
     });
 
     wallstake_toggler.pressed([]() {
-<<<<<<< HEAD
         wallstakemech_sys.hold = true;
         if (wallstakemech_sys.get_angle().degrees() > 180) {
             wallstakemech_sys.set_setpoint(from_degrees(170));
         } else if (wallstakemech_sys.get_angle().degrees() < 180) {
             wallstakemech_sys.set_setpoint(from_degrees(50));
-=======
-        wallstake_mech.hold = true;
-        if (wallstake_mech.get_angle().degrees() > 180) {
-            wallstake_mech.set_setpoint(from_degrees(170));
-        } else if (wallstake_mech.get_angle().degrees() < 180) {
-            wallstake_mech.set_setpoint(from_degrees(50));
->>>>>>> ff92cdd0
         }
     });
 
     wallstake_stow.pressed([]() {
-<<<<<<< HEAD
         wallstakemech_sys.hold = true;
         wallstakemech_sys.set_setpoint(from_degrees(200));
     });
@@ -61,10 +52,6 @@
     wallstake_alliancestake.pressed([]() {
         wallstakemech_sys.hold = true;
         wallstakemech_sys.set_setpoint(from_degrees(0));
-=======
-        wallstake_mech.hold = true;
-        wallstake_mech.set_setpoint(from_degrees(200));
->>>>>>> ff92cdd0
     });
 
     // ================ INIT ================
@@ -79,24 +66,6 @@
 
         drive_sys.drive_tank(left, right, 1, TankDrive::BrakeType::None);
 
-<<<<<<< HEAD
-=======
-        pose_t pos = odom.get_position();
-        // printf("ODO X: %.2f, Y: %.2f, R:%.2f\n", pos.x, pos.y, pos.rot);
-
-        if (goal_sensor.objectDistance(vex::mm) < 25 && goal_counter == 0) {
-            goal_grabber_sol.set(true);
-        }
-
-        if (goal_counter > 0) {
-            goal_counter--;
-        }
-
-        if (color_sensor_counter == 0 && conveyor_button.pressing()) {
-          conveyor_intake();
-        }
-
->>>>>>> ff92cdd0
         vexDelay(20);
     }
 
@@ -111,6 +80,7 @@
         bool run() override {
             drive_sys.stop();
             pose_t pos = odom.get_position();
+            // printf("ODO X: %.2f, Y: %.2f, R:%.2f\n", pos.x, pos.y, pos.rot);
             // printf("ODO X: %.2f, Y: %.2f, R:%.2f\n", pos.x, pos.y, pos.rot);
             while (true) {
                 double left = (double)con.Axis3.position() / 100;
