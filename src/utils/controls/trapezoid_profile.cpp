<<<<<<< HEAD
#include "core/utils/controls/trapezoid_profile.h"
#include "core/utils/math_util.h"
#include <cmath>

TrapezoidProfile::TrapezoidProfile(double max_v, double accel) : start(0), end(0), max_v(max_v), accel(accel) {}

void TrapezoidProfile::set_max_v(double max_v) { this->max_v = max_v; }

void TrapezoidProfile::set_accel(double accel) { this->accel = accel; }

void TrapezoidProfile::set_endpts(double start, double end) {
    this->start = start;
    this->end = end;
}

// Kinematic equations as macros
#define CALC_POS(time_s, a, v, s) ((0.5 * (a) * (time_s) * (time_s)) + ((v) * (time_s)) + (s))
#define CALC_VEL(time_s, a, v) (((a) * (time_s)) + (v))
=======
#include <cmath>

#include "../core/include/utils/controls/trapezoid_profile.h"
>>>>>>> 3fea251c

/**
 * Constructs a TrapezoidProfile.
 *
 * @param x_initial The initial position.
 * @param x_target The target position.
 * @param v_max The maximum velocity.
 * @param accel The acceleration.
 * @param decel The deceleration.
 */
<<<<<<< HEAD
motion_t TrapezoidProfile::calculate(double time_s) {
    double delta_pos = end - start;

    // redefine accel and max_v in this scope for negative calcs
    double accel_local = this->accel;
    double max_v_local = this->max_v;
    if (delta_pos < 0) {
        accel_local = -this->accel;
        max_v_local = -this->max_v;
    }

    // Calculate the time spent during the acceleration / maximum velocity / deceleration stages
    double accel_time = max_v_local / accel_local;
    double max_vel_time = (delta_pos - (accel_local * accel_time * accel_time)) / max_v_local;
    this->time = (2 * accel_time) + max_vel_time;

    // If the time during the "max velocity" state is negative, use an S profile
    if (max_vel_time < 0) {
        accel_time = sqrt(fabs(delta_pos / accel));
        max_vel_time = 0;
        this->time = 2 * accel_time;
    }

    motion_t out;

    // Handle if a bad time is put in
    if (time_s < 0) {
        out.pos = start;
        out.vel = 0;
        out.accel = 0;
        return out;
    }

    // Handle after the setpoint is reached
    if (time_s > 2 * accel_time + max_vel_time) {
        out.pos = end;
        out.vel = 0;
        out.accel = 0;
        return out;
    }

    // ======== KINEMATIC EQUATIONS ========

    // Displacement from initial acceleration
    if (time_s < accel_time) {
        out.pos = start + CALC_POS(time_s, accel_local, 0, 0);
        out.vel = CALC_VEL(time_s, accel_local, 0);
        out.accel = accel_local;
        return out;
    }

    double s_accel = CALC_POS(accel_time, accel_local, 0, 0);

    // Displacement during maximum velocity
    if (time_s < accel_time + max_vel_time) {
        out.pos = start + CALC_POS(time_s - accel_time, 0, max_v_local, s_accel);
        out.vel = sign(delta_pos) * max_v;
        out.accel = 0;
        return out;
    }

    double s_max_vel = CALC_POS(max_vel_time, 0, max_v_local, s_accel);

    // Displacement during deceleration
    out.pos = start + CALC_POS(time_s - (2 * accel_time) - max_vel_time, -accel_local, 0, s_accel + s_max_vel);
    out.vel = CALC_VEL(time_s - accel_time - max_vel_time, -accel_local, max_v_local);
    out.accel = -accel_local;
    return out;
=======
TrapezoidProfile::TrapezoidProfile(const double &x_initial, const double &x_target, const double &v_max, const double &accel, const double &decel)
    : x_initial_(x_initial), x_target_(x_target), v_max_(v_max), accel_(accel), decel_(decel),
      distance_(x_target - x_initial) {
  direction_ = distance_ > 0 ? 1 : -1;
  dist_accel_ = 0.5 * (v_max_ * v_max_) / accel_;
  dist_decel_ = 0.5 * (v_max_ * v_max_) / decel_;
  dist_full_ = dist_accel_ + dist_decel_;

  if (std::abs(distance_) > dist_full_) {
    // if the velocity graph is trapezoidal we use max velocity and set cruise time and distance
    triangular_ = false;
    time_accel_ = v_max_ / accel_;
    time_decel_ = v_max_ / decel_;
    dist_cruise_ = std::abs(distance_) - dist_full_;
    time_cruise_ = dist_cruise_ / v_max_;
    time_total_ = time_accel_ + time_cruise_ + time_decel_;
  } else {
    // if the velocity graph is triangular we compute the peak velocity, and don't use cruise time or distance
    triangular_ = true;
    v_peak_ = sqrt((2 * std::abs(distance_) * accel_ * decel_) / (accel_ + decel_));
    time_accel_ = v_peak_ / accel_;
    time_decel_ = v_peak_ / decel_;
    time_cruise_ = 0.0;
    time_total_ = time_accel_ + time_decel_;
  }
}

/**
 * Calculate the state along the motion profile after some given time.
 *
 * @param t The time in seconds.
 *
 * @return the state.
 */
motion_t TrapezoidProfile::calculate(double t) {
  // clamp the input time to within the timeframe of the motion profile
  if (t < 0) {
    t = 0;
  } else if (t > time_total_) {
    t = time_total_;
  }

  double pos_local;
  double vel_local;
  double acc_local;

  // acceleration phase
  if (t < time_accel_) {
    pos_local = 0.5 * accel_ * (t * t);
    vel_local = accel_ * t;
    acc_local = accel_;
    // cruise phase only if it's not triangular
  } else if (!triangular_ && (t < time_accel_ + time_cruise_)) {
    pos_local = dist_accel_ + v_max_ * (t - time_accel_);
    vel_local = v_max_;
    acc_local = 0.0;
    // deceleration phase
  } else {
    double time_deceled;
    if (triangular_) {
      time_deceled = t - time_accel_;
      pos_local = (0.5 * accel_ * (time_accel_ * time_accel_)) + (v_peak_ * time_deceled) -
                  (0.5 * decel_ * (time_deceled * time_deceled));
      vel_local = v_peak_ - (decel_ * time_deceled);
      acc_local = -decel_;
    } else {
      time_deceled = t - (time_accel_ + time_cruise_);
      pos_local =
        dist_accel_ + (v_max_ * (time_cruise_ + time_deceled)) - (0.5 * decel_ * (time_deceled * time_deceled));
      vel_local = v_max_ - (decel_ * time_deceled);
      acc_local = -decel_;
    }
  }

  double pos = x_initial_ + (direction_ * pos_local);
  double vel = direction_ * vel_local;
  double acc = direction_ * acc_local;
  return motion_t{pos, vel, acc};
>>>>>>> 3fea251c
}

/**
 * Returns the total time that the motion profile takes to complete.
 *
 * @return the total time that the motion profile takes to complete.
 */
double TrapezoidProfile::total_time() { return time_total_; }<|MERGE_RESOLUTION|>--- conflicted
+++ resolved
@@ -1,27 +1,6 @@
-<<<<<<< HEAD
-#include "core/utils/controls/trapezoid_profile.h"
-#include "core/utils/math_util.h"
 #include <cmath>
 
-TrapezoidProfile::TrapezoidProfile(double max_v, double accel) : start(0), end(0), max_v(max_v), accel(accel) {}
-
-void TrapezoidProfile::set_max_v(double max_v) { this->max_v = max_v; }
-
-void TrapezoidProfile::set_accel(double accel) { this->accel = accel; }
-
-void TrapezoidProfile::set_endpts(double start, double end) {
-    this->start = start;
-    this->end = end;
-}
-
-// Kinematic equations as macros
-#define CALC_POS(time_s, a, v, s) ((0.5 * (a) * (time_s) * (time_s)) + ((v) * (time_s)) + (s))
-#define CALC_VEL(time_s, a, v) (((a) * (time_s)) + (v))
-=======
-#include <cmath>
-
-#include "../core/include/utils/controls/trapezoid_profile.h"
->>>>>>> 3fea251c
+#include "core/utils/controls/trapezoid_profile.h"
 
 /**
  * Constructs a TrapezoidProfile.
@@ -32,76 +11,6 @@
  * @param accel The acceleration.
  * @param decel The deceleration.
  */
-<<<<<<< HEAD
-motion_t TrapezoidProfile::calculate(double time_s) {
-    double delta_pos = end - start;
-
-    // redefine accel and max_v in this scope for negative calcs
-    double accel_local = this->accel;
-    double max_v_local = this->max_v;
-    if (delta_pos < 0) {
-        accel_local = -this->accel;
-        max_v_local = -this->max_v;
-    }
-
-    // Calculate the time spent during the acceleration / maximum velocity / deceleration stages
-    double accel_time = max_v_local / accel_local;
-    double max_vel_time = (delta_pos - (accel_local * accel_time * accel_time)) / max_v_local;
-    this->time = (2 * accel_time) + max_vel_time;
-
-    // If the time during the "max velocity" state is negative, use an S profile
-    if (max_vel_time < 0) {
-        accel_time = sqrt(fabs(delta_pos / accel));
-        max_vel_time = 0;
-        this->time = 2 * accel_time;
-    }
-
-    motion_t out;
-
-    // Handle if a bad time is put in
-    if (time_s < 0) {
-        out.pos = start;
-        out.vel = 0;
-        out.accel = 0;
-        return out;
-    }
-
-    // Handle after the setpoint is reached
-    if (time_s > 2 * accel_time + max_vel_time) {
-        out.pos = end;
-        out.vel = 0;
-        out.accel = 0;
-        return out;
-    }
-
-    // ======== KINEMATIC EQUATIONS ========
-
-    // Displacement from initial acceleration
-    if (time_s < accel_time) {
-        out.pos = start + CALC_POS(time_s, accel_local, 0, 0);
-        out.vel = CALC_VEL(time_s, accel_local, 0);
-        out.accel = accel_local;
-        return out;
-    }
-
-    double s_accel = CALC_POS(accel_time, accel_local, 0, 0);
-
-    // Displacement during maximum velocity
-    if (time_s < accel_time + max_vel_time) {
-        out.pos = start + CALC_POS(time_s - accel_time, 0, max_v_local, s_accel);
-        out.vel = sign(delta_pos) * max_v;
-        out.accel = 0;
-        return out;
-    }
-
-    double s_max_vel = CALC_POS(max_vel_time, 0, max_v_local, s_accel);
-
-    // Displacement during deceleration
-    out.pos = start + CALC_POS(time_s - (2 * accel_time) - max_vel_time, -accel_local, 0, s_accel + s_max_vel);
-    out.vel = CALC_VEL(time_s - accel_time - max_vel_time, -accel_local, max_v_local);
-    out.accel = -accel_local;
-    return out;
-=======
 TrapezoidProfile::TrapezoidProfile(const double &x_initial, const double &x_target, const double &v_max, const double &accel, const double &decel)
     : x_initial_(x_initial), x_target_(x_target), v_max_(v_max), accel_(accel), decel_(decel),
       distance_(x_target - x_initial) {
@@ -180,7 +89,6 @@
   double vel = direction_ * vel_local;
   double acc = direction_ * acc_local;
   return motion_t{pos, vel, acc};
->>>>>>> 3fea251c
 }
 
 /**
