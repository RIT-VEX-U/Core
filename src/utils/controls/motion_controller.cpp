--- conflicted
+++ resolved
@@ -21,15 +21,9 @@
  * @param end_pt Movement ending posiiton
  */
 void MotionController::init(double start_pt, double end_pt) {
-<<<<<<< HEAD
-    profile.set_endpts(start_pt, end_pt);
+    profile = TrapezoidProfile(start_pt, end_pt, config.max_v, config.accel, config.accel);
     pid.reset();
     tmr.reset();
-=======
-  profile = TrapezoidProfile(start_pt, end_pt, config.max_v, config.accel, config.accel);
-  pid.reset();
-  tmr.reset();
->>>>>>> 0de5d0f0
 }
 
 /**
@@ -43,11 +37,7 @@
     pid.set_target(cur_motion.pos);
     pid.update(sensor_val, cur_motion.vel);
 
-<<<<<<< HEAD
-    out = pid.get() + ff.calculate(cur_motion.vel, cur_motion.accel, pid.get());
-=======
-  out = pid.get() + ff.calculate(cur_motion.vel, cur_motion.acc, pid.get());
->>>>>>> 0de5d0f0
+    out = pid.get() + ff.calculate(cur_motion.vel, cur_motion.acc, pid.get());
 
     if (lower_limit != upper_limit)
         out = clamp(out, lower_limit, upper_limit);
@@ -76,11 +66,7 @@
  * confirms it is on target
  */
 bool MotionController::is_on_target() {
-<<<<<<< HEAD
-    return (tmr.time(timeUnits::sec) > profile.get_movement_time()) && pid.is_on_target();
-=======
-  return (tmr.time(timeUnits::sec) > profile.total_time()) && pid.is_on_target();
->>>>>>> 0de5d0f0
+    return (tmr.time(timeUnits::sec) > profile.total_time()) && pid.is_on_target();
 }
 
 /**
