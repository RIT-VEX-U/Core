#include "core/subsystems/odometry/odometry_tank.h"

/**
 * Initialize the Odometry module, calculating position from the drive motors.
 * @param left_side The left motors
 * @param right_side The right motors
 * @param config the specifications that supply the odometry with descriptions of the robot. See robot_specs_t for what
 * is contained
 * @param imu The robot's inertial sensor. If not included, rotation is calculated from the encoders.
 * @param is_async If true, position will be updated in the background continuously. If false, the programmer will have
 * to manually call update().
 */
OdometryTank::OdometryTank(
  vex::motor_group &left_side, vex::motor_group &right_side, robot_specs_t &config, vex::inertial *imu, bool is_async
)
    : OdometryBase(is_async), left_side(&left_side), right_side(&right_side), left_custom_enc(NULL),
      right_custom_enc(NULL), left_vex_enc(NULL), right_vex_enc(NULL), imu(imu), config(config) {}

/**
 * Initialize the Odometry module, calculating position from the drive motors.
 * @param left_custom_enc The left custom encoder
 * @param right_custom_enc The right custom encoder
 * @param config the specifications that supply the odometry with descriptions of the robot. See robot_specs_t for what
 * is contained
 * @param imu The robot's inertial sensor. If not included, rotation is calculated from the encoders.
 * @param is_async If true, position will be updated in the background continuously. If false, the programmer will have
 * to manually call update().
 */
OdometryTank::OdometryTank(
  CustomEncoder &left_custom_enc, CustomEncoder &right_custom_enc, robot_specs_t &config, vex::inertial *imu,
  bool is_async
)
    : OdometryBase(is_async), left_side(NULL), right_side(NULL), left_custom_enc(&left_custom_enc),
      right_custom_enc(&right_custom_enc), left_vex_enc(NULL), right_vex_enc(NULL), imu(imu), config(config) {}

/**
 * Initialize the Odometry module, calculating position from the drive motors.
 * @param left_vex_enc The left vex encoder
 * @param right_vex_enc The right vex encoder
 * @param config the specifications that supply the odometry with descriptions of the robot. See robot_specs_t for what
 * is contained
 * @param imu The robot's inertial sensor. If not included, rotation is calculated from the encoders.
 * @param is_async If true, position will be updated in the background continuously. If false, the programmer will have
 * to manually call update().
 */
OdometryTank::OdometryTank(
  vex::encoder &left_vex_enc, vex::encoder &right_vex_enc, robot_specs_t &config, vex::inertial *imu, bool is_async
)
    : OdometryBase(is_async), left_side(NULL), right_side(NULL), left_custom_enc(NULL), right_custom_enc(NULL),
      left_vex_enc(&left_vex_enc), right_vex_enc(&right_vex_enc), imu(imu), config(config) {}

/**
 * Resets the position and rotational data to the input.
 *
 */
void OdometryTank::set_position(const Pose2d &newpos) {
    mut.lock();
    rotation_offset = newpos.rotation().degrees() - (current_pos.rotation().degrees() - rotation_offset);
    mut.unlock();

    OdometryBase::set_position(newpos);
}

/**
 * Update, store and return the current position of the robot. Only use if not initializing
 * with a separate thread.
 */
Pose2d OdometryTank::update() {
    double lside_revs = 0, rside_revs = 0;

    if (left_side != NULL && right_side != NULL) {
        lside_revs = left_side->position(vex::rotationUnits::rev) / config.odom_gear_ratio;
        rside_revs = right_side->position(vex::rotationUnits::rev) / config.odom_gear_ratio;
    } else if (left_custom_enc != NULL && right_custom_enc != NULL) {
        lside_revs = left_custom_enc->position(vex::rotationUnits::rev) / config.odom_gear_ratio;
        rside_revs = right_custom_enc->position(vex::rotationUnits::rev) / config.odom_gear_ratio;
    } else if (left_vex_enc != NULL && right_vex_enc != NULL) {
        lside_revs = left_vex_enc->position(vex::rotationUnits::rev) / config.odom_gear_ratio;
        rside_revs = right_vex_enc->position(vex::rotationUnits::rev) / config.odom_gear_ratio;
    }

    double angle = 0;
<<<<<<< HEAD

=======
    if (!imu->installed()) {
        printf("NO IMU DETECTED\n");
    }
>>>>>>> 49911e81
    // If the IMU data was passed in, use it for rotational data
    if (imu == NULL || imu->installed() == false) {
        // Get the difference in distance driven between the two sides
        // Uses the absolute position of the encoders, so resetting them will result in
        // a bad angle.
        // Get the arclength of the turning circle of the robot
        double distance_diff = (rside_revs - lside_revs) * PI * config.odom_wheel_diam;

<<<<<<< HEAD
        // Use the arclength formula to calculate the angle. Add 90 to make "0 degrees" to starboard
        angle = ((180.0 / PI) * (distance_diff / config.dist_between_wheels));

        // printf("angle: %f, ", (180.0 / PI) * (distance_diff / config.dist_between_wheels));
    } else {
        // Translate "0 forward and clockwise positive" to "90 forward and CCW negative"
=======
        // Use the arclength formula to calculate the angle.
        angle = ((180.0 / PI) * (distance_diff / config.dist_between_wheels));

    } else {
        // Translate "clockwise positive" to "CCW negative"
>>>>>>> 49911e81
        angle = -imu->rotation(vex::rotationUnits::deg);
    }

    // Offset the angle, if we've done a set_position
    angle += rotation_offset;

    // Limit the angle betwen 0 and 360.
    // fmod (floating-point modulo) gets it between -359 and +359, so tack on another 360 if it's negative.
    angle = fmod(angle, 360.0);
    if (angle < 0) {
        angle += 360;
    }

    current_pos = calculate_new_pos(config, current_pos, lside_revs, rside_revs, angle);

    static Pose2d last_pos = current_pos;
    static double last_speed = 0;
    static double last_ang_speed = 0;
    static timer tmr;
    bool update_vel_accel = tmr.time(sec) > 0.02;

    // This loop runs too fast. Only check at LEAST every 1/10th sec
    if (update_vel_accel) {
        // Calculate robot velocity
        double this_speed = current_pos.translation().distance(last_pos.translation()) / tmr.time(sec);
        ema.add_entry(this_speed);
        speed = ema.get_value();
        // Calculate robot acceleration
        accel = (speed - last_speed) / tmr.time(sec);

        // Calculate robot angular velocity (deg/sec)
        ang_speed_deg = smallest_angle(current_pos.rotation().degrees(), last_pos.rotation().degrees()) / tmr.time(sec);

        // Calculate robot angular acceleration (deg/sec^2)
        ang_accel_deg = (ang_speed_deg - last_ang_speed) / tmr.time(sec);

        tmr.reset();
        last_pos = current_pos;
        last_speed = speed;
        last_ang_speed = ang_speed_deg;
    }

    return current_pos;
}

/**
 * Using information about the robot's mechanical structure and sensors, calculate a new position
 * of the robot, relative to when this method was previously ran.
 */
Pose2d OdometryTank::calculate_new_pos(
  robot_specs_t &config, Pose2d &curr_pos, double lside_revs, double rside_revs, double angle_deg
) {
    Pose2d new_pos(0, 0, 0);

    static double stored_lside_revs = lside_revs;
    static double stored_rside_revs = rside_revs;

    // Convert the revolutions into "change in distance", and average the values for a "distance driven"
    double lside_diff = (lside_revs - stored_lside_revs) * PI * config.odom_wheel_diam;
    double rside_diff = (rside_revs - stored_rside_revs) * PI * config.odom_wheel_diam;
    double dist_driven = (lside_diff + rside_diff) / 2.0;

    double angle = angle_deg * PI / 180.0; // Degrees to radians

    // Create a vector from the change in distance in the current direction of the robot
    // deg2rad((smallest_angle(curr_pos.rot, angle_deg)/2 + curr_pos.rot, dist_driven)
    Translation2d chg_point(dist_driven, Rotation2d(angle));

    // Create a vector from the current position in reference to X,Y=0,0
    Translation2d curr_point(curr_pos.x(), curr_pos.y());

    // Tack on the "difference" vector to the current vector
    Translation2d new_point = curr_point + chg_point;
    new_pos = Pose2d(new_point, from_degrees(angle_deg));

    // Store the left and right encoder values to find the difference in the next iteration
    stored_lside_revs = lside_revs;
    stored_rside_revs = rside_revs;

    return new_pos;
}<|MERGE_RESOLUTION|>--- conflicted
+++ resolved
@@ -80,13 +80,9 @@
     }
 
     double angle = 0;
-<<<<<<< HEAD
-
-=======
     if (!imu->installed()) {
         printf("NO IMU DETECTED\n");
     }
->>>>>>> 49911e81
     // If the IMU data was passed in, use it for rotational data
     if (imu == NULL || imu->installed() == false) {
         // Get the difference in distance driven between the two sides
@@ -95,20 +91,11 @@
         // Get the arclength of the turning circle of the robot
         double distance_diff = (rside_revs - lside_revs) * PI * config.odom_wheel_diam;
 
-<<<<<<< HEAD
-        // Use the arclength formula to calculate the angle. Add 90 to make "0 degrees" to starboard
-        angle = ((180.0 / PI) * (distance_diff / config.dist_between_wheels));
-
-        // printf("angle: %f, ", (180.0 / PI) * (distance_diff / config.dist_between_wheels));
-    } else {
-        // Translate "0 forward and clockwise positive" to "90 forward and CCW negative"
-=======
         // Use the arclength formula to calculate the angle.
         angle = ((180.0 / PI) * (distance_diff / config.dist_between_wheels));
 
     } else {
         // Translate "clockwise positive" to "CCW negative"
->>>>>>> 49911e81
         angle = -imu->rotation(vex::rotationUnits::deg);
     }
 
