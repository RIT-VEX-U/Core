--- conflicted
+++ resolved
@@ -46,37 +46,7 @@
     return new TurnToPointCommand(*this, point, dir, max_speed, end_speed);
 }
 AutoCommand *TankDrive::TurnToPointCmd(double x, double y, vex::directionType dir, double max_speed, double end_speed) {
-<<<<<<< HEAD
     return new TurnToPointCommand(*this, x, y, dir, max_speed, end_speed);
-=======
-  class TurnToPointCmd : public AutoCommand {
-  public:
-    TurnToPointCmd(TankDrive &td, double x, double y, vex::directionType dir, double max_speed, double end_speed)
-        : td(td), x(x), y(y), dir(dir), max_speed(max_speed), end_speed(end_speed), func_initialized(false) {}
-    bool run() override {
-      if (!func_initialized) {
-        pose_t pose = td.odometry->get_position();
-        double dy = y - pose.y;
-        double dx = x - pose.x;
-        heading = rad2deg(atan2(dy, dx));
-        if (dir != vex::directionType::fwd) {
-          heading += 90.0;
-        }
-        func_initialized = true;
-      }
-      return td.turn_to_heading(heading, max_speed, end_speed);
-    }
-    void on_timeout() override { td.stop(); }
-    TankDrive &td;
-    double x, y;
-    vex::directionType dir;
-    double max_speed;
-    double end_speed;
-    bool func_initialized;
-    double heading;
-  };
-  return new TurnToPointCmd(*this, x, y, dir, max_speed, end_speed);
->>>>>>> 88f4d2c6
 }
 
 AutoCommand *TankDrive::TurnDegreesCmd(double degrees, double max_speed, double end_speed) {
@@ -167,7 +137,6 @@
 
 void TankDrive::drive_tank(double left, double right, int power, BrakeType bt) {
 
-<<<<<<< HEAD
     left = modify_inputs(left, power);
     right = modify_inputs(right, power);
     double brake_threshold = 0.05;
@@ -211,58 +180,6 @@
             left_motors.spin(directionType::fwd, outp, voltageUnits::volt);
             right_motors.spin(directionType::fwd, outp, voltageUnits::volt);
         }
-=======
-  left = modify_inputs(left, power);
-  right = modify_inputs(right, power);
-  double brake_threshold = 0.05;
-  //if the BrakeType is TurnOnly and both sides motor groups are going opposite directions, use the ZeroVelocity BrakeType,
-  //otherwise if the BrakeType is just TurnOnly use the None BrakeType.
-  if(bt == BrakeType::TurnOnly && ((left_motors.velocity(vex::velocityUnits::rpm) * (right_motors.velocity(vex::velocityUnits::rpm))) < 0)){
-    bt = BrakeType::ZeroVelocity;
-  }
-  else if(bt == BrakeType::TurnOnly){
-    bt = BrakeType::None;
-  }
-  bool should_brake = (bt != BrakeType::None) && fabs(left) < brake_threshold && fabs(right) < brake_threshold;
-
-  if (!should_brake) {
-    drive_tank_raw(left, right);
-    was_breaking = false;
-    return;
-  }
-  if (should_brake && !was_breaking) {
-    captured_position = false;
-  }
-  static PID::pid_config_t zero_vel_cfg = {.p = 0.005, .d = 0.0005};
-  static PID zero_vel_pid = PID(zero_vel_cfg);
-
-  if (bt == BrakeType::ZeroVelocity) {
-    zero_vel_pid.set_target(0);
-    double vel = left_motors.velocity(vex::velocityUnits::pct) + right_motors.velocity(vex::velocityUnits::pct);
-    double outp = zero_vel_pid.update(vel);
-    left_motors.spin(directionType::fwd, outp, voltageUnits::volt);
-    right_motors.spin(directionType::fwd, outp, voltageUnits::volt);
-  } else if (bt == BrakeType::Smart) {
-    static pose_t target_pose = {.x = 0.0, .y = 0.0, .rot = 0.0};
-
-    zero_vel_pid.set_target(0);
-    double vel = odometry->get_speed();
-    if (fabs(vel) <= 0.01 && !captured_position) {
-      target_pose = odometry->get_position();
-      captured_position = true;
-    } else if (captured_position) {
-      double dist_to_target = odometry->pos_diff(target_pose, odometry->get_position());
-      if (dist_to_target < 12.0) {
-        drive_to_point(target_pose.x, target_pose.y, vex::fwd);
-      } else {
-        target_pose = odometry->get_position();
-        reset_auto();
-      }
-    } else {
-      double outp = zero_vel_pid.update(vel);
-      left_motors.spin(directionType::fwd, outp, voltageUnits::volt);
-      right_motors.spin(directionType::fwd, outp, voltageUnits::volt);
->>>>>>> 88f4d2c6
     }
     was_breaking = should_brake;
 }
@@ -431,7 +348,6 @@
  * its completion
  * @return true if we have reached our target point
  */
-<<<<<<< HEAD
 bool TankDrive::drive_to_point(
   double x, double y, vex::directionType dir, Feedback &feedback, double max_speed, double end_speed
 ) {
@@ -440,117 +356,6 @@
         fprintf(stderr, "Odometry is NULL. Unable to run drive_forward()\n");
         fflush(stderr);
         return true;
-=======
-bool TankDrive::drive_to_point(double x, double y, vex::directionType dir, Feedback &feedback, double max_speed,
-                               double end_speed) {
-  // We can't run the auto drive function without odometry
-  if (odometry == NULL) {
-    fprintf(stderr, "Odometry is NULL. Unable to run drive_forward()\n");
-    fflush(stderr);
-    return true;
-  }
-
-  if (!func_initialized) {
-
-    double initial_dist = OdometryBase::pos_diff(odometry->get_position(), {.x = x, .y = y});
-
-    // Reset the control loops
-    correction_pid.init(0, 0);
-    feedback.init(-initial_dist, 0);
-
-    correction_pid.set_limits(-1, 1);
-    feedback.set_limits(-1, 1);
-
-    func_initialized = true;
-  }
-
-  // Store the initial position of the robot
-  pose_t current_pos = odometry->get_position();
-  pose_t end_pos = {.x = x, .y = y};
-
-  // Create a point (and vector) to get the direction
-  point_t pos_diff_pt = {.x = x - current_pos.x, .y = y - current_pos.y};
-
-  Vector2D point_vec(pos_diff_pt);
-
-  // Get the distance between 2 points
-  double dist_left = OdometryBase::pos_diff(current_pos, end_pos);
-
-  int sign = 1;
-
-  // Make an imaginary perpendicualar line to that between the bot and the
-  // point. If the point is behind that line, and the point is within the
-  // robot's radius, use negatives for feedback control.
-
-  double angle_to_point = atan2(y - current_pos.y, x - current_pos.x) * 180.0 / PI;
-  double angle = fmod(current_pos.rot - angle_to_point, 360.0);
-
-  // Normalize the angle between 0 and 360
-  if (angle > 360) {
-    angle -= 360;
-  }
-  if (angle < 0) {
-    angle += 360;
-  }
-
-  // If the angle is behind the robot, report negative.
-  if (dir == directionType::fwd && angle > 90 && angle < 270) {
-    sign = -1;
-  } else if (dir == directionType::rev && (angle < 90 || angle > 270)) {
-    sign = -1;
-  }
-
-  if (fabs(dist_left) < config.drive_correction_cutoff) {
-    // When inside the robot's cutoff radius, report the distance to the point along the robot's forward axis,
-    // so we always "reach" the point without having to do a lateral translation
-    dist_left *= fabs(cos(angle * PI / 180.0));
-  }
-
-  // Get the heading difference between where we are and where we want to be
-  // Optimize that heading so we don't turn clockwise all the time
-  double heading = rad2deg(point_vec.get_dir());
-  double delta_heading = 0;
-
-  // Going backwards "flips" the robot's current heading
-  if (dir == directionType::fwd) {
-    delta_heading = OdometryBase::smallest_angle(current_pos.rot, heading);
-  } else {
-    delta_heading = OdometryBase::smallest_angle(current_pos.rot - 180, heading);
-  }
-
-  // Update the PID controllers with new information
-  correction_pid.update(delta_heading);
-  feedback.update(sign * -1 * dist_left);
-
-  // Disable correction when we're close enough to the point
-  double correction = 0;
-  if (is_pure_pursuit || fabs(dist_left) > config.drive_correction_cutoff) {
-    correction = correction_pid.get();
-  }
-
-  // Reverse the drive_pid output if we're going backwards
-  double drive_pid_rval;
-  if (dir == directionType::rev) {
-    drive_pid_rval = feedback.get() * -1;
-  } else {
-    drive_pid_rval = feedback.get();
-  }
-
-  // Combine the two pid outputs
-  double lside = drive_pid_rval + correction;
-  double rside = drive_pid_rval - correction;
-
-  // limit the outputs between -1 and +1
-  lside = clamp(lside, -max_speed, max_speed);
-  rside = clamp(rside, -max_speed, max_speed);
-
-  drive_tank(lside, rside);
-
-  // Check if the robot has reached it's destination
-  if (feedback.is_on_target()) {
-    if (end_speed == 0) {
-      stop();
->>>>>>> 88f4d2c6
     }
 
     if (!func_initialized) {
@@ -722,12 +527,8 @@
     feedback.update(-delta_heading);
 
     fflush(stdout);
-
-<<<<<<< HEAD
-    drive_tank(feedback.get(), -feedback.get());
-=======
-  drive_tank(-feedback.get(), feedback.get());
->>>>>>> 88f4d2c6
+    
+    drive_tank(-feedback.get(), feedback.get());
 
     // When the robot has reached it's angle, return true.
     if (feedback.is_on_target()) {
