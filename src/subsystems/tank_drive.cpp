#include "../core/include/subsystems/tank_drive.h"
#include "../core/include/utils/command_structure/drive_commands.h"
#include "../core/include/utils/controls/pidff.h"
#include "../core/include/utils/geometry.h"
#include "../core/include/utils/math_util.h"

TankDrive::TankDrive(motor_group &left_motors, motor_group &right_motors, robot_specs_t &config, OdometryBase *odom)
    : left_motors(left_motors), right_motors(right_motors), correction_pid(config.correction_pid), odometry(odom),
      config(config) {
  drive_default_feedback = config.drive_feedback;
  turn_default_feedback = config.turn_feedback;
}

AutoCommand *TankDrive::DriveToPointCmd(Feedback &fb, point_t pt, vex::directionType dir, double max_speed,
                                        double end_speed) {
  return new DriveToPointCommand(*this, fb, pt, dir, max_speed, end_speed);
}

AutoCommand *TankDrive::DriveToPointCmd(point_t pt, vex::directionType dir, double max_speed, double end_speed) {
  return new DriveToPointCommand(*this, *drive_default_feedback, pt, dir, max_speed, end_speed);
}

AutoCommand *TankDrive::DriveForwardCmd(double dist, vex::directionType dir, double max_speed, double end_speed) {
  return new DriveForwardCommand(*this, *drive_default_feedback, dist, dir, max_speed, end_speed);
}

AutoCommand *TankDrive::DriveForwardCmd(Feedback &fb, double dist, vex::directionType dir, double max_speed,
                                        double end_speed) {
  return new DriveForwardCommand(*this, fb, dist, dir, max_speed, end_speed);
}

AutoCommand *TankDrive::TurnToHeadingCmd(double heading, double max_speed, double end_speed) {
  return new TurnToHeadingCommand(*this, *turn_default_feedback, heading, max_speed, end_speed);
}
AutoCommand *TankDrive::TurnToHeadingCmd(Feedback &fb, double heading, double max_speed, double end_speed) {
  return new TurnToHeadingCommand(*this, fb, heading, max_speed, end_speed);
}

<<<<<<< HEAD
=======
AutoCommand *TankDrive::TurnToPointCmd(double x, double y, vex::directionType dir, double max_speed, double end_speed) {
  class TurnToPointCmd : public AutoCommand {
  public:
    TurnToPointCmd(TankDrive &td, double x, double y, vex::directionType dir, double max_speed, double end_speed)
        : td(td), x(x), y(y), dir(dir), max_speed(max_speed), end_speed(end_speed), func_initialized(false) {}
    bool run() override {
      if (!func_initialized) {
        pose_t pose = td.odometry->get_position();
        double dy = y - pose.y;
        double dx = x - pose.x;
        heading = rad2deg(atan2(dy, dx));
        if (dir != vex::directionType::fwd) {
          heading += 90.0;
        }
        func_initialized = true;
      }
      return td.turn_to_heading(heading, max_speed, end_speed);
    }
    void on_timeout() override { td.stop(); }
    TankDrive &td;
    double x, y;
    vex::directionType dir;
    double max_speed;
    double end_speed;
    bool func_initialized;
    double heading;
  };
  return new TurnToPointCmd(*this, x, y, dir, max_speed, end_speed);
}

>>>>>>> 13ff178f
AutoCommand *TankDrive::TurnDegreesCmd(double degrees, double max_speed, double end_speed) {
  return new TurnDegreesCommand(*this, *turn_default_feedback, degrees, max_speed, end_speed);
}
AutoCommand *TankDrive::TurnDegreesCmd(Feedback &fb, double degrees, double max_speed, double end_speed) {
  return new TurnDegreesCommand(*this, fb, degrees, max_speed, end_speed);
}
AutoCommand *TankDrive::PurePursuitCmd(PurePursuit::Path path, directionType dir, double max_speed, double end_speed) {
  return new PurePursuitCommand(*this, *drive_default_feedback, path, dir, max_speed, end_speed);
}
AutoCommand *TankDrive::PurePursuitCmd(Feedback &feedback, PurePursuit::Path path, directionType dir, double max_speed,
                                       double end_speed) {
  return new PurePursuitCommand(*this, feedback, path, dir, max_speed, end_speed);
}

Condition *TankDrive::DriveStalledCondition(double stall_time) {
  class DriveStalledCondition : public Condition {
  public:
    DriveStalledCondition(TankDrive &td, double stall_time) : td(td), stalled_for(stall_time) {}
    bool test() override {
      if (!func_initialized) {
        stopped_timer.reset();
        func_initialized = true;
      }
      if (td.odometry->get_speed() > 0) {
        stopped_timer.reset();
      }
      return stopped_timer.value() > stalled_for;
    }
    TankDrive &td;
    vex::timer stopped_timer;
    double stalled_for = 10.0;
    bool func_initialized = false;
  };
  return new DriveStalledCondition(*this, stall_time);
}
AutoCommand *TankDrive::DriveTankCmd(double left, double right) {
  class DriveTankCommand : public AutoCommand {
  public:
    DriveTankCommand(TankDrive &td, double left, double right) : td(td), left(left), right(right) {}
    bool run() override {
      td.drive_tank(left, right);
      return false;
    }
    void on_timeout() override { td.stop(); }
    TankDrive &td;
    double left = 0;
    double right = 0;
  };
  return new DriveTankCommand(*this, left, right);
}

/**
 * Reset the initialization for autonomous drive functions
 */
void TankDrive::reset_auto() { func_initialized = false; }

/**
 * Stops rotation of all the motors using their "brake mode"
 */
void TankDrive::stop() {
  left_motors.stop();
  right_motors.stop();
}

void TankDrive::drive_tank_raw(double left_norm, double right_norm) {
  left_motors.spin(directionType::fwd, left_norm * 12, voltageUnits::volt);
  right_motors.spin(directionType::fwd, right_norm * 12, voltageUnits::volt);
}
/**
 * Drive the robot using differential style controls. left_motors controls the
 * left motors, right_motors controls the right motors.
 *
 * left_motors and right_motors are in "percent": -1.0 -> 1.0
 */
bool captured_position = false;
bool was_breaking = false;
void TankDrive::drive_tank(double left, double right, int power, BrakeType bt) {

  left = modify_inputs(left, power);
  right = modify_inputs(right, power);
  double brake_threshold = 0.05;
  bool should_brake = (bt != BrakeType::None) && fabs(left) < brake_threshold && fabs(right) < brake_threshold;

  if (!should_brake) {
    drive_tank_raw(left, right);
    was_breaking = false;
    return;
  }
  if (should_brake && !was_breaking) {
    captured_position = false;
  }
  static PID::pid_config_t zero_vel_cfg = {.p = 0.005, .d = 0.0005};
  static PID zero_vel_pid = PID(zero_vel_cfg);

  if (bt == BrakeType::ZeroVelocity) {
    zero_vel_pid.set_target(0);
    double vel = left_motors.velocity(vex::velocityUnits::pct) + right_motors.velocity(vex::velocityUnits::pct);
    double outp = zero_vel_pid.update(vel);
    left_motors.spin(directionType::fwd, outp, voltageUnits::volt);
    right_motors.spin(directionType::fwd, outp, voltageUnits::volt);
  } else if (bt == BrakeType::Smart) {
    static pose_t target_pose = {.x = 0.0, .y = 0.0, .rot = 0.0};

    zero_vel_pid.set_target(0);
    double vel = odometry->get_speed();
    if (fabs(vel) <= 0.01 && !captured_position) {
      target_pose = odometry->get_position();
      captured_position = true;
    } else if (captured_position) {
      double dist_to_target = odometry->pos_diff(target_pose, odometry->get_position());
      if (dist_to_target < 12.0) {
        drive_to_point(target_pose.x, target_pose.y, vex::fwd);
      } else {
        target_pose = odometry->get_position();
        reset_auto();
      }
    } else {
      double outp = zero_vel_pid.update(vel);
      left_motors.spin(directionType::fwd, outp, voltageUnits::volt);
      right_motors.spin(directionType::fwd, outp, voltageUnits::volt);
    }
  }
  was_breaking = should_brake;
}

/**
 * Drive the robot using arcade style controls. forward_back controls the linear
 * motion, left_right controls the turning.
 *
 * left_motors and right_motors are in "percent": -1.0 -> 1.0
 */
void TankDrive::drive_arcade(double forward_back, double left_right, int power, BrakeType bt) {
  forward_back = modify_inputs(forward_back, power);
  left_right = modify_inputs(left_right, power);

  double left = forward_back + left_right;
  double right = forward_back - left_right;

  drive_tank(left, right, 1, bt);
}

/**
 * Use odometry to drive forward a certain distance using a custom feedback
 * controller
 *
 * Returns whether or not the robot has reached it's destination.
 * @param inches     the distance to drive forward
 * @param dir        the direction we want to travel forward and backward
<<<<<<< HEAD
 * @param feedback   the custom feedback controller we will use to travel. controls the rate at which we accelerate and
 * drive.
 * @param max_speed  the maximum percentage of robot speed at which the robot will travel. 1 = full power
 * @param end_speed  the movement profile will attempt to reach this velocity by its completion
=======
 * @param feedback   the custom feedback controller we will use to travel.
 * controls the rate at which we accelerate and drive.
 * @param max_speed  the maximum percentage of robot speed at which the robot
 * will travel. 1 = full power
 * @param end_speed  the movement profile will attempt to reach this velocity by
 * its completion
>>>>>>> 13ff178f
 */
bool TankDrive::drive_forward(double inches, directionType dir, Feedback &feedback, double max_speed,
                              double end_speed) {
  static pose_t pos_setpt;

  // We can't run the auto drive function without odometry
  if (odometry == NULL) {
    fprintf(stderr, "Odometry is NULL. Unable to run drive_forward()\n");
    fflush(stderr);
    return true;
  }

<<<<<<< HEAD
  // Generate a point X inches forward of the current position, on first startup
=======
  // Generate a point X inches forward of the current position, on first
  // startup
>>>>>>> 13ff178f
  if (!func_initialized) {
    pose_t cur_pos = odometry->get_position();

    // forwards is positive Y axis, backwards is negative
    if (dir == directionType::rev) {
      printf("going backwards\n");
      inches = -fabs(inches);
    } else {
      printf("going forwards\n");
      inches = fabs(inches);
    }
    // Use vector math to get an X and Y
    Vector2D cur_pos_vec({.x = cur_pos.x, .y = cur_pos.y});
    Vector2D delta_pos_vec(deg2rad(cur_pos.rot), inches);
    Vector2D setpt_vec = cur_pos_vec + delta_pos_vec;

    // Save the new X and Y values
    pos_setpt = {.x = setpt_vec.get_x(), .y = setpt_vec.get_y()};
  }

  // Call the drive_to_point with updated point values
  return drive_to_point(pos_setpt.x, pos_setpt.y, dir, feedback, max_speed, end_speed);
}
/**
 * Autonomously drive the robot forward a certain distance
 *
 *
 * @param inches      degrees by which we will turn relative to the robot (+)
 * turns ccw, (-) turns cw
 * @param dir        the direction we want to travel forward and backward
 * @param max_speed   the maximum percentage of robot speed at which the robot
 * will travel. 1 = full power
 * @param end_speed   the movement profile will attempt to reach this velocity
 * by its completion
 * @return true if we have finished driving to our point
 */
bool TankDrive::drive_forward(double inches, directionType dir, double max_speed, double end_speed) {
  if (drive_default_feedback != NULL) {
    return drive_forward(inches, dir, *drive_default_feedback, max_speed, end_speed);
  }

  printf("tank_drive.cpp: Cannot run drive_forward without a feedback "
         "controller!\n");
  fflush(stdout);
  return true;
}

/**
 * Autonomously turn the robot X degrees to counterclockwise (negative for
 * clockwise), with a maximum motor speed of percent_speed (-1.0 -> 1.0)
 *
 * Uses the specified feedback for it's control.
 *
 * @param degrees     degrees by which we will turn relative to the robot (+)
 * turns ccw, (-) turns cw
 * @param feedback    the feedback controller we will use to travel. controls
 * the rate at which we accelerate and drive.
 * @param max_speed   the maximum percentage of robot speed at which the robot
 * will travel. 1 = full power
 * @param end_speed   the movement profile will attempt to reach this velocity
 * by its completion
 * @return true if we have turned our target number of degrees
 */
bool TankDrive::turn_degrees(double degrees, Feedback &feedback, double max_speed, double end_speed) {
  // We can't run the auto drive function without odometry
  if (odometry == NULL) {
    fprintf(stderr, "Odometry is NULL. Unable to run turn_degrees()\n");
    fflush(stderr);
    return true;
  }

  static double target_heading = 0;

  // On the first run of the funciton, reset the gyro position and PID
  if (!func_initialized) {
    double start_heading = odometry->get_position().rot;
    target_heading = start_heading + degrees;
  }

  return turn_to_heading(target_heading, feedback, max_speed, end_speed);
}

/**
 * Autonomously turn the robot X degrees to counterclockwise (negative for
 * clockwise), with a maximum motor speed of percent_speed (-1.0 -> 1.0)
 *
 * Uses the defualt turning feedback of the drive system.
 *
 * @param degrees     degrees by which we will turn relative to the robot (+)
 * turns ccw, (-) turns cw
 * @param max_speed   the maximum percentage of robot speed at which the robot
 * will travel. 1 = full power
 * @param end_speed   the movement profile will attempt to reach this velocity
 * by its completion
 * @return true if we turned te target number of degrees
 */
bool TankDrive::turn_degrees(double degrees, double max_speed, double end_speed) {
  if (turn_default_feedback != NULL) {
    return turn_degrees(degrees, *turn_default_feedback, max_speed, end_speed);
  }

  printf("tank_drive.cpp: Cannot run turn_degrees without a feedback "
         "controller!\n");
  fflush(stdout);
  return true;
}

/**
 * Use odometry to automatically drive the robot to a point on the field.
 * X and Y is the final point we want the robot.
 *
 * Returns whether or not the robot has reached it's destination.
 * @param x          the x position of the target
 * @param y          the y position of the target
 * @param dir        the direction we want to travel forward and backward
 * @param feedback   the feedback controller we will use to travel. controls the
 * rate at which we accelerate and drive.
 * @param max_speed  the maximum percentage of robot speed at which the robot
 * will travel. 1 = full power
 * @param end_speed  the movement profile will attempt to reach this velocity by
 * its completion
 * @return true if we have reached our target point
 */
bool TankDrive::drive_to_point(double x, double y, vex::directionType dir, Feedback &feedback, double max_speed,
                               double end_speed) {
  // We can't run the auto drive function without odometry
  if (odometry == NULL) {
    fprintf(stderr, "Odometry is NULL. Unable to run drive_forward()\n");
    fflush(stderr);
    return true;
  }

  if (!func_initialized) {

    double initial_dist = OdometryBase::pos_diff(odometry->get_position(), {.x = x, .y = y});

    // Reset the control loops
    correction_pid.init(0, 0);
    feedback.init(-initial_dist, 0);

    correction_pid.set_limits(-1, 1);
    feedback.set_limits(-1, 1);

    func_initialized = true;
  }

  // Store the initial position of the robot
  pose_t current_pos = odometry->get_position();
  pose_t end_pos = {.x = x, .y = y};

  // Create a point (and vector) to get the direction
  point_t pos_diff_pt = {.x = x - current_pos.x, .y = y - current_pos.y};

  Vector2D point_vec(pos_diff_pt);

  // Get the distance between 2 points
  double dist_left = OdometryBase::pos_diff(current_pos, end_pos);

  int sign = 1;

  // Make an imaginary perpendicualar line to that between the bot and the
  // point. If the point is behind that line, and the point is within the
  // robot's radius, use negatives for feedback control.

  double angle_to_point = atan2(y - current_pos.y, x - current_pos.x) * 180.0 / PI;
  double angle = fmod(current_pos.rot - angle_to_point, 360.0);

  // Normalize the angle between 0 and 360
  if (angle > 360) {
    angle -= 360;
  }
  if (angle < 0) {
    angle += 360;
  }

  // If the angle is behind the robot, report negative.
  if (dir == directionType::fwd && angle > 90 && angle < 270) {
    sign = -1;
  } else if (dir == directionType::rev && (angle < 90 || angle > 270)) {
    sign = -1;
  }

  if (fabs(dist_left) < config.drive_correction_cutoff) {
<<<<<<< HEAD
    // When inside the robot's cutoff radius, report the distance to the point along the robot's forward axis,
    // so we always "reach" the point without having to do a lateral translation
=======
    // When inside the robot's cutoff radius, report the distance to the
    // point along the robot's forward axis, so we always "reach" the point
    // without having to do a lateral translation
>>>>>>> 13ff178f
    dist_left *= fabs(cos(angle * PI / 180.0));
  }

  // Get the heading difference between where we are and where we want to be
  // Optimize that heading so we don't turn clockwise all the time
  double heading = rad2deg(point_vec.get_dir());
  double delta_heading = 0;

  // Going backwards "flips" the robot's current heading
  if (dir == directionType::fwd) {
    delta_heading = OdometryBase::smallest_angle(current_pos.rot, heading);
  } else {
    delta_heading = OdometryBase::smallest_angle(current_pos.rot - 180, heading);
  }

  // Update the PID controllers with new information
  correction_pid.update(delta_heading);
  feedback.update(sign * -1 * dist_left);

  // Disable correction when we're close enough to the point
  double correction = 0;
  if (is_pure_pursuit || fabs(dist_left) > config.drive_correction_cutoff) {
    correction = correction_pid.get();
  }

  // Reverse the drive_pid output if we're going backwards
  double drive_pid_rval;
  if (dir == directionType::rev) {
    drive_pid_rval = feedback.get() * -1;
  } else {
    drive_pid_rval = feedback.get();
  }

  // Combine the two pid outputs
  double lside = drive_pid_rval + correction;
  double rside = drive_pid_rval - correction;

  // limit the outputs between -1 and +1
  lside = clamp(lside, -max_speed, max_speed);
  rside = clamp(rside, -max_speed, max_speed);

  drive_tank(lside, rside);

  // Check if the robot has reached it's destination
  if (feedback.is_on_target()) {
    if (end_speed == 0) {
      stop();
    }
    func_initialized = false;
    return true;
  }

  return false;
}

/**
 * Use odometry to automatically drive the robot to a point on the field.
 * X and Y is the final point we want the robot.
 * Here we use the default feedback controller from the drive_sys
 *
 * Returns whether or not the robot has reached it's destination.
 * @param x          the x position of the target
 * @param y          the y position of the target
 * @param dir        the direction we want to travel forward and backward
 * @param max_speed  the maximum percentage of robot speed at which the robot
 * will travel. 1 = full power
 * @param end_speed  the movement profile will attempt to reach this velocity by
 * its completion
 * @return true if we have reached our target point
 */
bool TankDrive::drive_to_point(double x, double y, vex::directionType dir, double max_speed, double end_speed) {
  if (drive_default_feedback != NULL) {
    return this->drive_to_point(x, y, dir, *drive_default_feedback, max_speed, end_speed);
  }

  printf("tank_drive.cpp: Cannot run drive_to_point without a feedback "
         "controller!\n");
  fflush(stdout);
  return true;
}

/**
 * Turn the robot in place to an exact heading relative to the field.
 * 0 is forward.
 *
 * @param heading_deg the heading to which we will turn
 * @param feedback    the feedback controller we will use to travel. controls
 * the rate at which we accelerate and drive.
 * @param max_speed  the maximum percentage of robot speed at which the robot
 * will travel. 1 = full power
 * @param end_speed  the movement profile will attempt to reach this velocity by
 * its completion
 * @return true if we have reached our target heading
 */
bool TankDrive::turn_to_heading(double heading_deg, Feedback &feedback, double max_speed, double end_speed) {
  // We can't run the auto drive function without odometry
  if (odometry == NULL) {
    fprintf(stderr, "Odometry is NULL. Unable to run drive_forward()\n");
    fflush(stderr);
    return true;
  }

  if (!func_initialized) {
    double initial_delta = OdometryBase::smallest_angle(odometry->get_position().rot, heading_deg);
    feedback.init(-initial_delta, 0);
    feedback.set_limits(-fabs(max_speed), fabs(max_speed));

    func_initialized = true;
  }

  // Get the difference between the new heading and the current, and decide
  // whether to turn left or right.
  double delta_heading = OdometryBase::smallest_angle(odometry->get_position().rot, heading_deg);
  feedback.update(-delta_heading);

  fflush(stdout);

  drive_tank(-feedback.get(), feedback.get());

  // When the robot has reached it's angle, return true.
  if (feedback.is_on_target()) {
    func_initialized = false;
    stop();
    return true;
  }

  return false;
}
/**
 * Turn the robot in place to an exact heading relative to the field.
 * 0 is forward. Uses the defualt turn feedback of the drive system
 *
 * @param heading_deg the heading to which we will turn
 * @param max_speed  the maximum percentage of robot speed at which the robot
 * will travel. 1 = full power
 * @param end_speed  the movement profile will attempt to reach this velocity by
 * its completion
 * @return true if we have reached our target heading
 */
bool TankDrive::turn_to_heading(double heading_deg, double max_speed, double end_speed) {
  if (turn_default_feedback != NULL) {
    return turn_to_heading(heading_deg, *turn_default_feedback, max_speed, end_speed);
  }

  printf("tank_drive.cpp: Cannot run turn_to_heading without a feedback "
         "controller!\n");
  fflush(stdout);
  return true;
}

/**
 * Modify the inputs from the controller by squaring / cubing, etc
 * Allows for better control of the robot at slower speeds
 * @param input the input signal -1 -> 1
 * @param power the power to raise the signal to
 * @return input^power accounting for any sign issues that would arise with this
 * naive solution
 */
double TankDrive::modify_inputs(double input, int power) { return sign(input) * pow(std::abs(input), power); }

/**
 * Drive the robot autonomously using a pure-pursuit algorithm - Input path with
 * a set of waypoints - the robot will attempt to follow the points while
 * cutting corners (radius) to save time (compared to stop / turn / start)
 *
 * @param path The list of coordinates to follow, in order
 * @param dir Run the bot forwards or backwards
 * @param feedback The feedback controller determining speed
 * @param max_speed Limit the speed of the robot (for pid / pidff feedbacks)
 * @return True when the path is complete
 */
bool TankDrive::pure_pursuit(PurePursuit::Path path, directionType dir, Feedback &feedback, double max_speed,
                             double end_speed) {
  std::vector<point_t> points = path.get_points();
  if (!path.is_valid()) {
<<<<<<< HEAD
    printf("WARNING: Unexpected pure pursuit path - some segments intersect or are too close\n");
  }
  pose_t robot_pose = odometry->get_position();

  // On function initialization, send the path-length estimate to the feedback controller
=======
    printf("WARNING: Unexpected pure pursuit path - some segments "
           "intersect or are too close\n");
  }
  pose_t robot_pose = odometry->get_position();

  // On function initialization, send the path-length estimate to the feedback
  // controller
>>>>>>> 13ff178f
  if (!func_initialized) {
    if (dir != directionType::rev) {
      feedback.init(-estimate_path_length(points), 0);
    } else {
<<<<<<< HEAD
      feedback.init(estimate_path_length(points), 0);
=======
      feedback.init(estimate_path_length(points), 0, odometry->get_speed(), end_speed);
>>>>>>> 13ff178f
    }

    func_initialized = true;
  }

  point_t lookahead = PurePursuit::get_lookahead(points, odometry->get_position(), path.get_radius());
  point_t localized = lookahead - robot_pose.get_point();

  point_t last_point = points[points.size() - 1];
  bool is_last_point = (lookahead == last_point);

  double correction = 0;
  double dist_remaining = PurePursuit::estimate_remaining_dist(points, robot_pose, path.get_radius());
  double angle_diff = 0;

  // Robot is facing forwards / backwards, change the bot's angle by 180
  if (dir != directionType::rev) {
    angle_diff = OdometryBase::smallest_angle(robot_pose.rot, rad2deg(atan2(localized.y, localized.x)));
  } else {
    angle_diff = OdometryBase::smallest_angle(robot_pose.rot + 180, rad2deg(atan2(localized.y, localized.x)));
  }

  // Correct the robot's heading until the last cut-off
  if (!(is_last_point && robot_pose.get_point().dist(last_point) < config.drive_correction_cutoff)) {
    correction_pid.update(angle_diff);
    correction = correction_pid.get();
  } else // Inside cut-off radius, ignore horizontal diffs
  {
    dist_remaining *= cos(angle_diff * (PI / 180.0));
  }

  if (dir != directionType::rev) {
    feedback.update(-dist_remaining);
  } else {
    feedback.update(dist_remaining);
  }

  max_speed = fabs(max_speed);

  double left = clamp(feedback.get(), -max_speed, max_speed);
  double right = clamp(feedback.get(), -max_speed, max_speed);

  left += correction;
  right -= correction;

  drive_tank(left, right);

<<<<<<< HEAD
  // When the robot has reached the end point and feedback reports on target, end pure pursuit
=======
  // When the robot has reached the end point and feedback reports on target,
  // end pure pursuit
>>>>>>> 13ff178f
  if (is_last_point && feedback.is_on_target()) {
    func_initialized = false;
    stop();
    return true;
  }
  return false;
}

/**
 * Drive the robot autonomously using a pure-pursuit algorithm - Input path with
 * a set of waypoints - the robot will attempt to follow the points while
 * cutting corners (radius) to save time (compared to stop / turn / start)
 *
 * Use the default drive feedback
 *
 * @param path The list of coordinates to follow, in order
 * @param dir Run the bot forwards or backwards
 * @param max_speed Limit the speed of the robot (for pid / pidff feedbacks)
 * @return True when the path is complete
 */
bool TankDrive::pure_pursuit(PurePursuit::Path path, directionType dir, double max_speed, double end_speed) {
  return pure_pursuit(path, dir, *config.drive_feedback, max_speed, end_speed);
}<|MERGE_RESOLUTION|>--- conflicted
+++ resolved
@@ -36,8 +36,6 @@
   return new TurnToHeadingCommand(*this, fb, heading, max_speed, end_speed);
 }
 
-<<<<<<< HEAD
-=======
 AutoCommand *TankDrive::TurnToPointCmd(double x, double y, vex::directionType dir, double max_speed, double end_speed) {
   class TurnToPointCmd : public AutoCommand {
   public:
@@ -68,7 +66,6 @@
   return new TurnToPointCmd(*this, x, y, dir, max_speed, end_speed);
 }
 
->>>>>>> 13ff178f
 AutoCommand *TankDrive::TurnDegreesCmd(double degrees, double max_speed, double end_speed) {
   return new TurnDegreesCommand(*this, *turn_default_feedback, degrees, max_speed, end_speed);
 }
@@ -217,19 +214,10 @@
  * Returns whether or not the robot has reached it's destination.
  * @param inches     the distance to drive forward
  * @param dir        the direction we want to travel forward and backward
-<<<<<<< HEAD
  * @param feedback   the custom feedback controller we will use to travel. controls the rate at which we accelerate and
  * drive.
  * @param max_speed  the maximum percentage of robot speed at which the robot will travel. 1 = full power
  * @param end_speed  the movement profile will attempt to reach this velocity by its completion
-=======
- * @param feedback   the custom feedback controller we will use to travel.
- * controls the rate at which we accelerate and drive.
- * @param max_speed  the maximum percentage of robot speed at which the robot
- * will travel. 1 = full power
- * @param end_speed  the movement profile will attempt to reach this velocity by
- * its completion
->>>>>>> 13ff178f
  */
 bool TankDrive::drive_forward(double inches, directionType dir, Feedback &feedback, double max_speed,
                               double end_speed) {
@@ -242,12 +230,7 @@
     return true;
   }
 
-<<<<<<< HEAD
   // Generate a point X inches forward of the current position, on first startup
-=======
-  // Generate a point X inches forward of the current position, on first
-  // startup
->>>>>>> 13ff178f
   if (!func_initialized) {
     pose_t cur_pos = odometry->get_position();
 
@@ -431,14 +414,8 @@
   }
 
   if (fabs(dist_left) < config.drive_correction_cutoff) {
-<<<<<<< HEAD
     // When inside the robot's cutoff radius, report the distance to the point along the robot's forward axis,
     // so we always "reach" the point without having to do a lateral translation
-=======
-    // When inside the robot's cutoff radius, report the distance to the
-    // point along the robot's forward axis, so we always "reach" the point
-    // without having to do a lateral translation
->>>>>>> 13ff178f
     dist_left *= fabs(cos(angle * PI / 180.0));
   }
 
@@ -614,30 +591,16 @@
                              double end_speed) {
   std::vector<point_t> points = path.get_points();
   if (!path.is_valid()) {
-<<<<<<< HEAD
     printf("WARNING: Unexpected pure pursuit path - some segments intersect or are too close\n");
   }
   pose_t robot_pose = odometry->get_position();
 
   // On function initialization, send the path-length estimate to the feedback controller
-=======
-    printf("WARNING: Unexpected pure pursuit path - some segments "
-           "intersect or are too close\n");
-  }
-  pose_t robot_pose = odometry->get_position();
-
-  // On function initialization, send the path-length estimate to the feedback
-  // controller
->>>>>>> 13ff178f
   if (!func_initialized) {
     if (dir != directionType::rev) {
       feedback.init(-estimate_path_length(points), 0);
     } else {
-<<<<<<< HEAD
       feedback.init(estimate_path_length(points), 0);
-=======
-      feedback.init(estimate_path_length(points), 0, odometry->get_speed(), end_speed);
->>>>>>> 13ff178f
     }
 
     func_initialized = true;
@@ -685,12 +648,7 @@
 
   drive_tank(left, right);
 
-<<<<<<< HEAD
   // When the robot has reached the end point and feedback reports on target, end pure pursuit
-=======
-  // When the robot has reached the end point and feedback reports on target,
-  // end pure pursuit
->>>>>>> 13ff178f
   if (is_last_point && feedback.is_on_target()) {
     func_initialized = false;
     stop();
