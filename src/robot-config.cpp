--- conflicted
+++ resolved
@@ -118,11 +118,7 @@
   .turn_feedback = &turn_pid,
   // .correction_pid = correction_pid_cfg,
 };
-<<<<<<< HEAD
 MatchPaths matchpath = MatchPaths::BASIC_SKILLS;
-=======
-MatchPaths matchpath = MatchPaths::BLUE_SAFE_AUTO;
->>>>>>> 7616671d
 
 bool blue_alliance() {
     if (matchpath == MatchPaths::BLUE_SAFE_AUTO) {
@@ -144,14 +140,7 @@
 
 OdometrySerial odom(true, true, skills_start, pose_t{-3.83, 0.2647, 270}, vex::PORT1, 115200);
 
-<<<<<<< HEAD
 OdometryBase *base = &odom;
-=======
-
-OdometrySerial odom(true, true, auto_start_blue, pose_t{-3.83, 0.2647, 270}, vex::PORT1, 115200);
-
-OdometryBase* base = &odom;
->>>>>>> 7616671d
 
 TankDrive drive_sys(left_drive_motors, right_drive_motors, robot_cfg, &odom);
 
