{
	"extension": {
		"version": "0.6.1",
		"json": 2
	},
	"project": {
		"name": "Blue_Auto",
		"description": "",
		"creationDate": "Tue, 18 Feb 2025 22:49:35 GMT",
		"platform": "V5",
		"language": "cpp",
<<<<<<< HEAD
		"slot": 3,
=======
		"slot": 1,
>>>>>>> 7616671d
		"sdkVersion": "V5_20240802_15_00_00",
		"cpp": {
			"includePath": [],
			"printf_float": true
		}
	}
}<|MERGE_RESOLUTION|>--- conflicted
+++ resolved
@@ -9,11 +9,7 @@
 		"creationDate": "Tue, 18 Feb 2025 22:49:35 GMT",
 		"platform": "V5",
 		"language": "cpp",
-<<<<<<< HEAD
 		"slot": 3,
-=======
-		"slot": 1,
->>>>>>> 7616671d
 		"sdkVersion": "V5_20240802_15_00_00",
 		"cpp": {
 			"includePath": [],
