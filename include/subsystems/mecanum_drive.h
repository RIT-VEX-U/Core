--- conflicted
+++ resolved
@@ -1,4 +1,3 @@
-<<<<<<< HEAD
 #pragma once
 
 #include "../core/include/utils/controls/pid.h"
@@ -24,187 +23,92 @@
         PID::pid_config_t drive_gyro_pid_conf;
         PID::pid_config_t turn_pid_conf;
 
-        // Diameter of the mecanum wheels
-        double drive_wheel_diam;
+      public:
+        /**
+         * Configure the Mecanum drive PID tunings and robot configurations
+         */
+        struct mecanumdrive_config_t {
+            // PID configurations for autonomous driving
+            PID::pid_config_t drive_pid_conf;
+            PID::pid_config_t drive_gyro_pid_conf;
+            PID::pid_config_t turn_pid_conf;
 
-        // Diameter of the perpendicular undriven encoder wheel
-        double lateral_wheel_diam;
+            // Diameter of the mecanum wheels
+            double drive_wheel_diam;
 
-        // Width between the center of the left and right wheels
-        double wheelbase_width;
-    };
+            // Diameter of the perpendicular undriven encoder wheel
+            double lateral_wheel_diam;
 
-    /**
-     * Create the Mecanum drivetrain object
-     */
-    MecanumDrive(
-      vex::motor &left_front, vex::motor &right_front, vex::motor &left_rear, vex::motor &right_rear,
-      vex::rotation *lateral_wheel = NULL, vex::inertial *imu = NULL, mecanumdrive_config_t *config = NULL
-    );
+            // Width between the center of the left and right wheels
+            double wheelbase_width;
+        };
 
-    /**
-     * Drive the robot using vectors. This handles all the math required for mecanum control.
-     *
-     * @param direction_deg  the direction to drive the robot, in degrees. 0 is forward,
-     *                       180 is back, clockwise is positive, counterclockwise is negative.
-     * @param magnitude      How fast the robot should drive, in percent: 0.0->1.0
-     * @param rotation       How fast the robot should rotate, in percent: -1.0->+1.0
-     */
-    void drive_raw(double direction_deg, double magnitude, double rotation);
+        /**
+         * Create the Mecanum drivetrain object
+         */
+        MecanumDrive(
+          vex::motor &left_front, vex::motor &right_front, vex::motor &left_rear, vex::motor &right_rear,
+          vex::rotation *lateral_wheel = NULL, vex::inertial *imu = NULL, mecanumdrive_config_t *config = NULL
+        );
 
-    /**
-     * Drive the robot with a mecanum-style / arcade drive. Inputs are in percent (-100.0 -> 100.0) straight from the
-     * controller. Controls are mixed, so the robot can drive forward / strafe / rotate all at the same time.
-     *
-     * @param left_y left joystick, Y axis (forward / backwards)
-     * @param left_x left joystick, X axis (strafe left / right)
-     * @param right_x right joystick, X axis (rotation left / right)
-     * @param power =2 how much of a "curve" there should be on drive controls; better for low speed maneuvers.
-     *                Leave blank for a default curve of 2 (higher means more fidelity)
-     */
-    void drive(double left_y, double left_x, double right_x, int power = 2);
+        /**
+         * Drive the robot using vectors. This handles all the math required for mecanum control.
+         *
+         * @param direction_deg  the direction to drive the robot, in degrees. 0 is forward,
+         *                       180 is back, clockwise is positive, counterclockwise is negative.
+         * @param magnitude      How fast the robot should drive, in percent: 0.0->1.0
+         * @param rotation       How fast the robot should rotate, in percent: -1.0->+1.0
+         */
+        void drive_raw(double direction_deg, double magnitude, double rotation);
 
-    /**
-     * Drive the robot in a straight line automatically.
-     * If the inertial was declared in the constructor, use it to correct while driving.
-     * If the lateral wheel was declared in the constructor, use it for more accurate positioning while strafing.
-     *
-     * @param inches   How far the robot should drive, in inches
-     * @param direction    What direction the robot should travel in, in degrees.
-     *                     0 is forward, +/-180 is reverse, clockwise is positive.
-     * @param speed    The maximum speed the robot should travel, in percent: -1.0->+1.0
-     * @param gyro_correction =true   Whether or not to use the gyro to help correct while driving.
-     *                               Will always be false if no gyro was declared in the constructor.
-     */
-    bool auto_drive(double inches, double direction, double speed, bool gyro_correction = true);
+        /**
+         * Drive the robot with a mecanum-style / arcade drive. Inputs are in percent (-100.0 -> 100.0) straight from
+         * the controller. Controls are mixed, so the robot can drive forward / strafe / rotate all at the same time.
+         *
+         * @param left_y left joystick, Y axis (forward / backwards)
+         * @param left_x left joystick, X axis (strafe left / right)
+         * @param right_x right joystick, X axis (rotation left / right)
+         * @param power =2 how much of a "curve" there should be on drive controls; better for low speed maneuvers.
+         *                Leave blank for a default curve of 2 (higher means more fidelity)
+         */
+        void drive(double left_y, double left_x, double right_x, int power = 2);
 
-    /**
-     * Autonomously turn the robot X degrees over it's center point. Uses a closed loop
-     * for control.
-     * @param degrees How many degrees to rotate the robot. Clockwise postive.
-     * @param speed What percentage to run the motors at: 0.0 -> 1.0
-     * @param ignore_imu =false Whether or not to use the Inertial for determining angle.
-     *        Will instead use circumference formula + robot's wheelbase + encoders to determine.
-     *
-     * @return whether or not the robot has finished the maneuver
-     */
-    bool auto_turn(double degrees, double speed, bool ignore_imu = false);
+        /**
+         * Drive the robot in a straight line automatically.
+         * If the inertial was declared in the constructor, use it to correct while driving.
+         * If the lateral wheel was declared in the constructor, use it for more accurate positioning while strafing.
+         *
+         * @param inches   How far the robot should drive, in inches
+         * @param direction    What direction the robot should travel in, in degrees.
+         *                     0 is forward, +/-180 is reverse, clockwise is positive.
+         * @param speed    The maximum speed the robot should travel, in percent: -1.0->+1.0
+         * @param gyro_correction =true   Whether or not to use the gyro to help correct while driving.
+         *                               Will always be false if no gyro was declared in the constructor.
+         */
+        bool auto_drive(double inches, double direction, double speed, bool gyro_correction = true);
 
-  private:
-    vex::motor &left_front, &right_front, &left_rear, &right_rear;
+        /**
+         * Autonomously turn the robot X degrees over it's center point. Uses a closed loop
+         * for control.
+         * @param degrees How many degrees to rotate the robot. Clockwise postive.
+         * @param speed What percentage to run the motors at: 0.0 -> 1.0
+         * @param ignore_imu =false Whether or not to use the Inertial for determining angle.
+         *        Will instead use circumference formula + robot's wheelbase + encoders to determine.
+         *
+         * @return whether or not the robot has finished the maneuver
+         */
+        bool auto_turn(double degrees, double speed, bool ignore_imu = false);
 
-    mecanumdrive_config_t *config;
-    vex::rotation *lateral_wheel;
-    vex::inertial *imu;
+      private:
+        vex::motor &left_front, &right_front, &left_rear, &right_rear;
 
-    PID *drive_pid = NULL;
-    PID *drive_gyro_pid = NULL;
-    PID *turn_pid = NULL;
+        mecanumdrive_config_t *config;
+        vex::rotation *lateral_wheel;
+        vex::inertial *imu;
 
-    bool init = true;
-=======
-#pragma once
+        PID *drive_pid = NULL;
+        PID *drive_gyro_pid = NULL;
+        PID *turn_pid = NULL;
 
-#include "../core/include/utils/controls/pid.h"
-#include "vex.h"
-
-#ifndef PI
-#define PI 3.141592654
-#endif
-
-/**
- * A class representing the Mecanum drivetrain.
- * Contains 4 motors, a possible IMU (intertial), and a possible undriven perpendicular wheel.
- */
-class MecanumDrive {
-
-  public:
-    /**
-     * Configure the Mecanum drive PID tunings and robot configurations
-     */
-    struct mecanumdrive_config_t {
-        // PID configurations for autonomous driving
-        PID::pid_config_t drive_pid_conf;
-        PID::pid_config_t drive_gyro_pid_conf;
-        PID::pid_config_t turn_pid_conf;
-
-        // Diameter of the mecanum wheels
-        double drive_wheel_diam;
-
-        // Diameter of the perpendicular undriven encoder wheel
-        double lateral_wheel_diam;
-
-        // Width between the center of the left and right wheels
-        double wheelbase_width;
-    };
-
-    /**
-     * Create the Mecanum drivetrain object
-     */
-    MecanumDrive(
-      vex::motor &left_front, vex::motor &right_front, vex::motor &left_rear, vex::motor &right_rear,
-      vex::rotation *lateral_wheel = NULL, vex::inertial *imu = NULL, mecanumdrive_config_t *config = NULL
-    );
-
-    /**
-     * Drive the robot using vectors. This handles all the math required for mecanum control.
-     *
-     * @param direction_deg  the direction to drive the robot, in degrees. 0 is forward,
-     *                       180 is back, clockwise is positive, counterclockwise is negative.
-     * @param magnitude      How fast the robot should drive, in percent: 0.0->1.0
-     * @param rotation       How fast the robot should rotate, in percent: -1.0->+1.0
-     */
-    void drive_raw(double direction_deg, double magnitude, double rotation);
-
-    /**
-     * Drive the robot with a mecanum-style / arcade drive. Inputs are in percent (-100.0 -> 100.0) straight from the
-     * controller. Controls are mixed, so the robot can drive forward / strafe / rotate all at the same time.
-     *
-     * @param left_y left joystick, Y axis (forward / backwards)
-     * @param left_x left joystick, X axis (strafe left / right)
-     * @param right_x right joystick, X axis (rotation left / right)
-     * @param power =2 how much of a "curve" there should be on drive controls; better for low speed maneuvers.
-     *                Leave blank for a default curve of 2 (higher means more fidelity)
-     */
-    void drive(double left_y, double left_x, double right_x, int power = 2);
-
-    /**
-     * Drive the robot in a straight line automatically.
-     * If the inertial was declared in the constructor, use it to correct while driving.
-     * If the lateral wheel was declared in the constructor, use it for more accurate positioning while strafing.
-     *
-     * @param inches   How far the robot should drive, in inches
-     * @param direction    What direction the robot should travel in, in degrees.
-     *                     0 is forward, +/-180 is reverse, clockwise is positive.
-     * @param speed    The maximum speed the robot should travel, in percent: -1.0->+1.0
-     * @param gyro_correction =true   Whether or not to use the gyro to help correct while driving.
-     *                               Will always be false if no gyro was declared in the constructor.
-     */
-    bool auto_drive(double inches, double direction, double speed, bool gyro_correction = true);
-
-    /**
-     * Autonomously turn the robot X degrees over it's center point. Uses a closed loop
-     * for control.
-     * @param degrees How many degrees to rotate the robot. Clockwise postive.
-     * @param speed What percentage to run the motors at: 0.0 -> 1.0
-     * @param ignore_imu =false Whether or not to use the Inertial for determining angle.
-     *        Will instead use circumference formula + robot's wheelbase + encoders to determine.
-     *
-     * @return whether or not the robot has finished the maneuver
-     */
-    bool auto_turn(double degrees, double speed, bool ignore_imu = false);
-
-  private:
-    vex::motor &left_front, &right_front, &left_rear, &right_rear;
-
-    mecanumdrive_config_t *config;
-    vex::rotation *lateral_wheel;
-    vex::inertial *imu;
-
-    PID *drive_pid = NULL;
-    PID *drive_gyro_pid = NULL;
-    PID *turn_pid = NULL;
-
-    bool init = true;
->>>>>>> d1f0bd64
-};+        bool init = true;
+    };