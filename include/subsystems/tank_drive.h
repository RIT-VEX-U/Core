--- conflicted
+++ resolved
@@ -17,42 +17,23 @@
 
 /**
  * TankDrive is a class to run a tank drive system.
-<<<<<<< HEAD
  * A tank drive system, sometimes called differential drive, has a motor (or group of synchronized motors) on the left
  * and right side
-=======
- * A tank drive system, sometimes called differential drive, has a motor (or
- * group of synchronized motors) on the left and right side
->>>>>>> 13ff178f
  */
 class TankDrive {
 public:
   enum class BrakeType {
     None,         ///< just send 0 volts to the motors
-<<<<<<< HEAD
     ZeroVelocity, ///< try to bring the robot to rest. But don't try to hold position
     Smart,        ///< bring the robot to rest and once it's stopped, try to hold that position
-=======
-    ZeroVelocity, ///< try to bring the robot to rest. But don't try to hold
-                  ///< position
-    Smart,        ///< bring the robot to rest and once it's stopped, try to hold
-                  ///< that position
->>>>>>> 13ff178f
   };
   /**
    * Create the TankDrive object
    * @param left_motors left side drive motors
    * @param right_motors right side drive motors
-<<<<<<< HEAD
    * @param config the configuration specification defining physical dimensions about the robot. See robot_specs_t for
    * more info
    * @param odom an odometry system to track position and rotation. this is necessary to execute autonomous paths
-=======
-   * @param config the configuration specification defining physical
-   * dimensions about the robot. See robot_specs_t for more info
-   * @param odom an odometry system to track position and rotation. this is
-   * necessary to execute autonomous paths
->>>>>>> 13ff178f
    */
   TankDrive(motor_group &left_motors, motor_group &right_motors, robot_specs_t &config, OdometryBase *odom = NULL);
 
@@ -78,11 +59,8 @@
   AutoCommand *PurePursuitCmd(PurePursuit::Path path, directionType dir, double max_speed = 1, double end_speed = 0);
   AutoCommand *PurePursuitCmd(Feedback &feedback, PurePursuit::Path path, directionType dir, double max_speed = 1,
                               double end_speed = 0);
-<<<<<<< HEAD
-=======
   Condition *DriveStalledCondition(double stall_time);
   AutoCommand *DriveTankCmd(double left, double right);
->>>>>>> 13ff178f
 
   /**
    * Stops rotation of all the motors using their "brake mode"
@@ -127,19 +105,10 @@
    * Returns whether or not the robot has reached it's destination.
    * @param inches     the distance to drive forward
    * @param dir        the direction we want to travel forward and backward
-<<<<<<< HEAD
    * @param feedback   the custom feedback controller we will use to travel. controls the rate at which we accelerate
    * and drive.
    * @param max_speed  the maximum percentage of robot speed at which the robot will travel. 1 = full power
    * @param end_speed    the movement profile will attempt to reach this velocity by its completion
-=======
-   * @param feedback   the custom feedback controller we will use to travel.
-   * controls the rate at which we accelerate and drive.
-   * @param max_speed  the maximum percentage of robot speed at which the
-   * robot will travel. 1 = full power
-   * @param end_speed    the movement profile will attempt to reach this
-   * velocity by its completion
->>>>>>> 13ff178f
    * @return true when we have reached our target distance
    */
   bool drive_forward(double inches, directionType dir, Feedback &feedback, double max_speed = 1, double end_speed = 0);
@@ -164,19 +133,10 @@
    *
    * Uses PID + Feedforward for it's control.
    *
-<<<<<<< HEAD
    * @param degrees     degrees by which we will turn relative to the robot (+) turns ccw, (-) turns cw
    * @param feedback    the feedback controller we will use to travel. controls the rate at which we accelerate and
    * drive.
    * @param max_speed   the maximum percentage of robot speed at which the robot will travel. 1 = full power
-=======
-   * @param degrees     degrees by which we will turn relative to the robot
-   * (+) turns ccw, (-) turns cw
-   * @param feedback    the feedback controller we will use to travel.
-   * controls the rate at which we accelerate and drive.
-   * @param max_speed   the maximum percentage of robot speed at which the
-   * robot will travel. 1 = full power
->>>>>>> 13ff178f
    */
   bool turn_degrees(double degrees, Feedback &feedback, double max_speed = 1, double end_speed = 0);
 
@@ -203,19 +163,10 @@
    * @param x          the x position of the target
    * @param y          the y position of the target
    * @param dir        the direction we want to travel forward and backward
-<<<<<<< HEAD
    * @param feedback   the feedback controller we will use to travel. controls the rate at which we accelerate and
    * drive.
    * @param max_speed  the maximum percentage of robot speed at which the robot will travel. 1 = full power
    * @param end_speed  the movement profile will attempt to reach this velocity by its completion
-=======
-   * @param feedback   the feedback controller we will use to travel. controls
-   * the rate at which we accelerate and drive.
-   * @param max_speed  the maximum percentage of robot speed at which the
-   * robot will travel. 1 = full power
-   * @param end_speed  the movement profile will attempt to reach this
-   * velocity by its completion
->>>>>>> 13ff178f
    */
   bool drive_to_point(double x, double y, vex::directionType dir, Feedback &feedback, double max_speed = 1,
                       double end_speed = 0);
@@ -241,19 +192,10 @@
    * 0 is forward.
    *
    * @param heading_deg the heading to which we will turn
-<<<<<<< HEAD
    * @param feedback    the feedback controller we will use to travel. controls the rate at which we accelerate and
    * drive.
    * @param max_speed  the maximum percentage of robot speed at which the robot will travel. 1 = full power
    * @param end_speed  the movement profile will attempt to reach this velocity by its completion
-=======
-   * @param feedback    the feedback controller we will use to travel.
-   * controls the rate at which we accelerate and drive.
-   * @param max_speed  the maximum percentage of robot speed at which the
-   * robot will travel. 1 = full power
-   * @param end_speed  the movement profile will attempt to reach this
-   * velocity by its completion
->>>>>>> 13ff178f
    */
   bool turn_to_heading(double heading_deg, Feedback &feedback, double max_speed = 1, double end_speed = 0);
   /**
@@ -331,19 +273,10 @@
   OdometryBase *odometry; ///< odometry system to track position and rotation.
                           ///< necessary for autonomous driving
 
-<<<<<<< HEAD
   robot_specs_t
       &config; ///< configuration holding physical dimensions of the robot. see robot_specs_t for more information
 
   bool func_initialized = false; ///< used to control initialization of autonomous driving. (you only wan't to set the
                                  ///< target once, not every iteration that you're driving)
-=======
-  robot_specs_t &config; ///< configuration holding physical dimensions of the
-                         ///< robot. see robot_specs_t for more information
-
-  bool func_initialized = false; ///< used to control initialization of autonomous driving. (you
-                                 ///< only wan't to set the target once, not every iteration that
-                                 ///< you're driving)
->>>>>>> 13ff178f
   bool is_pure_pursuit = false;  ///< true if we are driving with a pure pursuit system
 };