--- conflicted
+++ resolved
@@ -1,9 +1,4 @@
 #pragma once
-<<<<<<< HEAD
-#undef __ARM_NEON__
-#undef __ARM_NEON
-=======
->>>>>>> 4f6173e3
 #include <Eigen/Dense>
 
 #include <cmath>
