#pragma once

<<<<<<< HEAD
=======
#include <Eigen/Dense>

>>>>>>> 88f4d2c6
#include <cmath>
#include <iostream>
#include <vector>

class Translation2d;

/**
 * Class representing a rotation in 2d space.
 * Stores theta in radians, as well as cos and sin.
 *
 * Internally this angle is stored continuously,
 * however there are functions that return wrapped angles:
 * "180" is from [-pi, pi), [-180, 180), [-0.5, 0.5)
 * "360" is from [0, 2pi), [0, 360), [0, 1)
 */
class Rotation2d {
  public:
    /**
     * Default Constructor for Rotation2d
     */
    constexpr Rotation2d() : m_radians(0), m_cos(1), m_sin(0) {};
    /**
     * Constructs a rotation with the given value in radians.
     *
     * @param radians the value of the rotation in radians.
     */
    Rotation2d(const double &radians);

    /**
     * Constructs a rotation given x and y values.
     * Does not have to be normalized.
     * The angle from the x axis to the point.
     *
     * [theta] = [atan2(y, x)]
     *
     * @param x the x value of the point
     * @param y the y value of the point
     */
    Rotation2d(const double &x, const double &y);

    /**
     * Constructs a rotation given x and y values in the form of a Translation2d.
     * Does not have to be normalized.
     * The angle from the x axis to the point.
     *
     * [theta] = [atan2(y, x)]
     *
     * @param translation
     */
    Rotation2d(const Translation2d &translation);

    /**
     * Returns the radian angle value.
     *
     * @return the radian angle value.
     */
    double radians() const;

    /**
     * sets the angle value in radians
     */
    void setRad(double radRot);

    /**
     * Returns the degree angle value.
     *
     * @return the degree angle value.
     */
    double degrees() const;

    /**
     * sets the angle value in degrees
     */
    void setDeg(double degRot);

    /**
     * Returns the revolution angle value.
     *
     * @return the revolution angle value.
     */
    double revolutions() const;

    /**
     * Returns the cosine of the angle value.
     *
     * @return the cosine of the angle value
     */
    double f_cos() const;

    /**
     * Returns the sine of the angle value.
     *
     * @return the sine of the angle value.
     */
    double f_sin() const;

    /**
     * Returns the tangent of the angle value.
     *
     * @return the tangent of the angle value.
     */
    double f_tan() const;

    /**
     * Returns the rotation matrix equivalent to this rotation
     *     [cos, -sin]
     * R = [sin,  cos]
     *
     * @return the rotation matrix equivalent to this rotation
     */
    Eigen::Matrix2d rotation_matrix() const;

    /**
     * Returns the radian angle value, wrapped from [-pi, pi).
     *
     * @return the radian angle value, wrapped from [-pi, pi)
     */
    double wrapped_radians_180() const;

    /**
     * Returns the degree angle value, wrapped from [-180, 180).
     *
     * @return the degree angle value, wrapped from [-180, 180)
     */
    double wrapped_degrees_180() const;

    /**
     * Returns the revolution angle value, wrapped from [-0.5, 0.5).
     *
     * @return the revolution angle value, wrapped from [-0.5, 0.5)
     */
    double wrapped_revolutions_180() const;

    /**
     * Returns the radian angle value, wrapped from [0, 2pi).
     *
     * @return the radian angle value, wrapped from [0, 2pi)
     */
    double wrapped_radians_360() const;

    /**
     * Returns the degree angle value, wrapped from [0, 360).
     *
     * @return the degree angle value, wrapped from [0, 360)
     */
    double wrapped_degrees_360() const;

    /**
     * Returns the revolution angle value, wrapped from [0, 1).
     *
     * @return the revolution angle value, wrapped from [0, 1)
     */
    double wrapped_revolutions_360() const;

    /**
     * Adds the values of two rotations using a rotation matrix
     *
     * [new_cos] = [other.cos, -other.sin][cos]
     * [new_sin] = [other.sin,  other.cos][sin]
     * new_value = atan2(new_sin, new_cos)
     *
     * @param other the other rotation to add to this rotation.
     *
     * @return the sum of the two rotations.
     */
    Rotation2d operator+(const Rotation2d &other) const;

    /**
     * Subtracts the values of two rotations.
     *
     * @param other the other rotation to subtract from this rotation.
     *
     * @return the difference between the two rotations.
     */
    Rotation2d operator-(const Rotation2d &other) const;

    /**
     * Takes the inverse of this rotation by flipping it.
     * Equivalent to adding 180 degrees.
     *
     * @return this inverse of the rotation.
     */
    Rotation2d operator-() const;

    /**
     * Multiplies this rotation by a scalar.
     *
     * @param scalar the scalar value to multiply the rotation by.
     *
     * @return the rotation multiplied by the scalar.
     */
    Rotation2d operator*(const double &scalar) const;

    /**
     * Divides this rotation by a scalar.
     *
     * @param scalar the scalar value to divide the rotation by.
     *
     * @return the rotation divided by the scalar.
     */
    Rotation2d operator/(const double &scalar) const;

    /**
     * Compares two rotations.
     * Returns true if their values are within 1e-9 radians of each other, to account for floating point error.
     *
     * @param other the other rotation to compare to
     *
     * @return whether the values of the rotations are within 1e-9 radians of each other
     */
    bool operator==(const Rotation2d &other) const;

    /**
     * Sends a rotation to an output stream.
     * Ex.
     * std::cout << rotation;
     *
     * prints "Rotation2d[rad: (radians), deg: (degrees)]"
     */
    friend std::ostream &operator<<(std::ostream &os, const Rotation2d &rotation);

  private:
    double m_radians;
    double m_cos;
    double m_sin;
};

// functions that don't belong in the class because they're useful elsewhere

/**
 * Constructs a rotation given radian angle value.
 *
 * @param radians angle in radians.
 */
Rotation2d from_radians(const double &radians);

/**
 * Constructs a rotation given degree angle value.
 *
 * @param degrees angle in degrees.
 */
Rotation2d from_degrees(const double &degrees);

/**
 * Constructs a rotation given revolution angle value.
 *
 * @param revolutions angle in revolutions.
 */
Rotation2d from_revolutions(const double &revolutions);

/**
 * Wraps a radian angle value from [-pi, pi).
 *
 * @param angle the radian angle value to wrap.
 *
 * @return the wrapped radian angle value from [-pi, pi).
 */
double wrap_radians_180(const double &angle);

/**
 * Wraps a degree angle value from [-180, 180).
 *
 * @param angle the degree angle value to wrap.
 *
 * @return the wrapped degree angle value from [-180, 180).
 */
double wrap_degrees_180(const double &angle);

/**
 * Wraps a revolution angle vlue from [-0.5, 0.5).
 *
 * @param angle the revolution angle value to wrap.
 *
 * @return the wrapped revolution angle vlue from [-0.5, 0.5).
 */
double wrap_revolutions_180(const double &angle);

/**
 * Wraps a radian angle value from [0, 2pi).
 *
 * @param angle the radian angle value to wrap.
 *
 * @return the wrapped radian angle value from [0, 2pi).
 */
double wrap_radians_360(const double &angle);

/**
 * Wraps a degree angle value from [0, 360).
 *
 * @param angle the degree angle value to wrap.
 *
 * @return the wrapped degree angle value from [0, 360).
 */
double wrap_degrees_360(const double &angle);

/**
 * Wraps a revolution angle value from [0, 1).
 *
 * @param angle the revolution angle value to wrap.
 *
 * @return the wrapped revolution angle value from [0, 1).
 */
double wrap_revolutions_360(const double &angle);

/**
 * Calculates the mean of a list of angle values directly.
 * !! DOES NOT WRAP INPUTS (probably not useful) !!
 *
 * @param list std::vector containing a list of rotations.
 *
 * @return the single rotation mean of the list of rotations.
 */
Rotation2d unwrapped_mean(const std::vector<Rotation2d> &list);

/**
 * Calculates the mean of a list of angle values directly.
 * !! WRAPS INPUTS !!
 *
 * @param list std::vector containing a list of rotations.
 *
 * @return the single rotation mean of the list of rotations.
 */
Rotation2d wrapped_mean(const std::vector<Rotation2d> &list);<|MERGE_RESOLUTION|>--- conflicted
+++ resolved
@@ -1,10 +1,6 @@
 #pragma once
 
-<<<<<<< HEAD
-=======
 #include <Eigen/Dense>
-
->>>>>>> 88f4d2c6
 #include <cmath>
 #include <iostream>
 #include <vector>
