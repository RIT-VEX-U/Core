#pragma once
<<<<<<< HEAD
=======
#include "../core/include/subsystems/screen.h"
>>>>>>> 13ff178f
#include "../core/include/subsystems/tank_drive.h"
#include "../core/include/utils/controls/feedback_base.h"
#include "../core/include/utils/controls/feedforward.h"
#include "../core/include/utils/controls/pid.h"
#include "../core/include/utils/controls/trapezoid_profile.h"
<<<<<<< HEAD
=======

>>>>>>> 13ff178f
#include "vex.h"

/**
 * Motion Controller class
 *
 * This class defines a top-level motion profile, which can act as an intermediate between
 * a subsystem class and the motors themselves
 *
 * This takes the constants kS, kV, kA, kP, kI, kD, max_v and acceleration and wraps around
 * a feedforward, PID and trapezoid profile. It does so with the following formula:
 *
 * out = feedfoward.calculate(motion_profile.get(time_s)) + pid.get(motion_profile.get(time_s))
 *
 * For PID and Feedforward specific formulae, see pid.h, feedforward.h, and trapezoid_profile.h
 *
 * @author Ryan McGee
 * @date 7/13/2022
 */
class MotionController : public Feedback {
public:
  /**
   * m_profile_config holds all data the motion controller uses to plan paths
   * When motion pofile is given a target to drive to, max_v and accel are used to make the trapezoid profile
   * instructing the controller how to drive pid_cfg, ff_cfg are used to find the motor outputs necessary to execute
   * this path
   */
  typedef struct {
    double max_v;                    ///< the maximum velocity the robot can drive
    double accel;                    ///< the most acceleration the robot can do
    PID::pid_config_t pid_cfg;       ///< configuration parameters for the internal PID controller
    FeedForward::ff_config_t ff_cfg; ///< configuration parameters for the internal
  } m_profile_cfg_t;

  /**
   * @brief Construct a new Motion Controller object
   *
   * @param config The definition of how the robot is able to move
   *    max_v Maximum velocity the movement is capable of
   *    accel Acceleration / deceleration of the movement
   *    pid_cfg Definitions of kP, kI, and kD
   *    ff_cfg Definitions of kS, kV, and kA
   */
  MotionController(m_profile_cfg_t &config);

  /**
   * @brief Initialize the motion profile for a new movement
   * This will also reset the PID and profile timers.
   */
<<<<<<< HEAD
  void init(double start_pt, double end_pt) override;
=======
  void init(double start_pt, double end_pt, double start_vel, double end_vel) override;
>>>>>>> 13ff178f

  /**
   * @brief Update the motion profile with a new sensor value
   *
   * @param sensor_val Value from the sensor
   * @return the motor input generated from the motion profile
   */
  double update(double sensor_val) override;

  /**
   * @return the last saved result from the feedback controller
   */
  double get() override;

  /**
   * Clamp the upper and lower limits of the output. If both are 0, no limits should be applied.
   * if limits are applied, the controller will not target any value below lower or above upper
   *
   * @param lower upper limit
   * @param upper lower limiet
   */
  void set_limits(double lower, double upper) override;

  /**
   * @return Whether or not the movement has finished, and the PID
   * confirms it is on target
   */
  bool is_on_target() override;

  /**
   * @return The current postion, velocity and acceleration setpoints
   */
<<<<<<< HEAD
  motion_t get_motion();
=======
  motion_t get_motion() const;

  screen::Page *Page();
>>>>>>> 13ff178f

  /**
   * This method attempts to characterize the robot's drivetrain and automatically tune the feedforward.
   * It does this by first calculating the kS (voltage to overcome static friction) by slowly increasing
   * the voltage until it moves.
   *
   * Next is kV (voltage to sustain a certain velocity), where the robot will record it's steady-state velocity
   * at 'pct' speed.
   *
   * Finally, kA (voltage needed to accelerate by a certain rate), where the robot will record the entire movement's
   * velocity and acceleration, record a plot of [X=(pct-kV*V-kS), Y=(Acceleration)] along the movement,
   * and since kA*Accel = pct-kV*V-kS, the reciprocal of the linear regression is the kA value.
   *
   * @param drive The tankdrive to operate on
   * @param odometry The robot's odometry subsystem
   * @param pct Maximum velocity in percent (0->1.0)
   * @param duration Amount of time the robot should be moving for the test
   * @return A tuned feedforward object
   */
  static FeedForward::ff_config_t tune_feedforward(TankDrive &drive, OdometryTank &odometry, double pct = 0.6,
                                                   double duration = 2);

private:
  m_profile_cfg_t config;

  PID pid;
  FeedForward ff;
  TrapezoidProfile profile;

<<<<<<< HEAD
=======
  double current_pos;
  double end_pt;

>>>>>>> 13ff178f
  double lower_limit = 0, upper_limit = 0;
  double out = 0;
  motion_t cur_motion;

  vex::timer tmr;
<<<<<<< HEAD
=======
  friend class MotionControllerPage;
>>>>>>> 13ff178f
};<|MERGE_RESOLUTION|>--- conflicted
+++ resolved
@@ -1,17 +1,10 @@
 #pragma once
-<<<<<<< HEAD
-=======
 #include "../core/include/subsystems/screen.h"
->>>>>>> 13ff178f
 #include "../core/include/subsystems/tank_drive.h"
 #include "../core/include/utils/controls/feedback_base.h"
 #include "../core/include/utils/controls/feedforward.h"
 #include "../core/include/utils/controls/pid.h"
 #include "../core/include/utils/controls/trapezoid_profile.h"
-<<<<<<< HEAD
-=======
-
->>>>>>> 13ff178f
 #include "vex.h"
 
 /**
@@ -60,11 +53,7 @@
    * @brief Initialize the motion profile for a new movement
    * This will also reset the PID and profile timers.
    */
-<<<<<<< HEAD
   void init(double start_pt, double end_pt) override;
-=======
-  void init(double start_pt, double end_pt, double start_vel, double end_vel) override;
->>>>>>> 13ff178f
 
   /**
    * @brief Update the motion profile with a new sensor value
@@ -97,13 +86,9 @@
   /**
    * @return The current postion, velocity and acceleration setpoints
    */
-<<<<<<< HEAD
-  motion_t get_motion();
-=======
   motion_t get_motion() const;
 
   screen::Page *Page();
->>>>>>> 13ff178f
 
   /**
    * This method attempts to characterize the robot's drivetrain and automatically tune the feedforward.
@@ -133,19 +118,13 @@
   FeedForward ff;
   TrapezoidProfile profile;
 
-<<<<<<< HEAD
-=======
   double current_pos;
   double end_pt;
 
->>>>>>> 13ff178f
   double lower_limit = 0, upper_limit = 0;
   double out = 0;
   motion_t cur_motion;
 
   vex::timer tmr;
-<<<<<<< HEAD
-=======
   friend class MotionControllerPage;
->>>>>>> 13ff178f
 };